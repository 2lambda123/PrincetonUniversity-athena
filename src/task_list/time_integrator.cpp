//========================================================================================
// Athena++ astrophysical MHD code
// Copyright(C) 2014 James M. Stone <jmstone@princeton.edu> and other code contributors
// Licensed under the 3-clause BSD License, see LICENSE file for details
//========================================================================================
//! \file time_integrator.cpp
//  \brief derived class for time integrator task list.  Can create task lists for one
//  of many different time integrators (e.g. van Leer, RK2, RK3, etc.)

// C/C++ headers
#include <iostream>   // endl
#include <sstream>    // sstream
#include <stdexcept>  // runtime_error
#include <string>     // c_str()

// Athena++ classes headers
#include "task_list.hpp"
#include "../athena.hpp"
#include "../parameter_input.hpp"
#include "../mesh/mesh.hpp"
#include "../hydro/hydro.hpp"
#include "../field/field.hpp"
#include "../reconstruct/reconstruction.hpp"
#include "../bvals/bvals.hpp"
#include "../gravity/gravity.hpp"
#include "../eos/eos.hpp"
#include "../hydro/srcterms/hydro_srcterms.hpp"
//[diffusion
#include "../hydro/diffusion/diffusion.hpp"
#include "../field/field_diffusion/field_diffusion.hpp"
//diffusion]

//----------------------------------------------------------------------------------------
//  TimeIntegratorTaskList constructor

TimeIntegratorTaskList::TimeIntegratorTaskList(ParameterInput *pin, Mesh *pm)
  : TaskList(pm)
{
  // First, define each time-integrator by setting weights for each step of the algorithm
  // and the CFL number stability limit when coupled to the single-stage spatial operator.
  // Currently, the time-integrators must be expressed as 2S-type algorithms as in
  // Ketchenson (2010) Algorithm 3, which incudes 2N (Williamson) and 2R (van der Houwen)
  // popular 2-register low-storage RK methods. The 2S-type integrators depend on a
  // bidiagonally sparse Shu-Osher representation; at each stage l:
  //    U^{l} = a_{l,l-2}*U^{l-2} + a_{l-1}*U^{l-1}
  //           + b_{l,l-2}*dt*Div(F_{l-2}) + b_{l,l-1}*dt*Div(F_{l-1})
  // where U^{l-1} and U^{l-2} are previous stages and a_{l,l-2}, a_{l,l-1}=(1-a_{l,l-2}),
  // and b_{l,l-2}, b_{l,l-1} are weights that are different for each stage and integrator

  // The 2x RHS evaluations of Div(F) and source terms per stage is avoided by adding
  // another weighted average / caching of these terms each stage.
  // API and framework is extensible to three register 3S* methods

  integrator = pin->GetOrAddString("time","integrator","vl2");
  int dim = 1;
  if (pm->mesh_size.nx2 > 1) dim = 2;
  if (pm->mesh_size.nx3 > 1) dim = 3;

  if (integrator == "vl2") {
    // VL: second-order van Leer integrator (Stone & Gardiner, NewA 14, 139 2009)
    // Simple predictor-corrector scheme similar to MUSCL-Hancock
    // Expressed in 2S or 3S* algorithm form
    nsub_steps = 2;
    cfl_limit = 1.0;
    // Modify VL2 stability limit in 2D, 3D
    if (dim == 2) cfl_limit = 0.5;
    if (dim == 3) cfl_limit = 1.0/3.0;

    step_wghts[0].delta = 1.0; // required for consistency
    step_wghts[0].gamma_1 = 0.0;
    step_wghts[0].gamma_2 = 1.0;
    step_wghts[0].gamma_3 = 0.0;
    step_wghts[0].beta = 0.5;

    step_wghts[1].delta = 0.0;
    step_wghts[1].gamma_1 = 0.0;
    step_wghts[1].gamma_2 = 1.0;
    step_wghts[1].gamma_3 = 0.0;
    step_wghts[1].beta = 1.0;
  } else if (integrator == "rk2") {
    // Heun's method / SSPRK (2,2): Gottlieb (2009) equation 3.1
    // Optimal (in error bounds) explicit two-stage, second-order SSPRK
    nsub_steps = 2;
    cfl_limit = 1.0;
    step_wghts[0].delta = 1.0;
    step_wghts[0].gamma_1 = 0.0;
    step_wghts[0].gamma_2 = 1.0;
    step_wghts[0].gamma_3 = 0.0;
    step_wghts[0].beta = 1.0;

    step_wghts[1].delta = 0.0;
    step_wghts[1].gamma_1 = 0.5;
    step_wghts[1].gamma_2 = 0.5;
    step_wghts[1].gamma_3 = 0.0;
    step_wghts[1].beta = 0.5;
  } else if (integrator == "rk3") {
    // SSPRK (3,3): Gottlieb (2009) equation 3.2
    // Optimal (in error bounds) explicit three-stage, third-order SSPRK
    nsub_steps = 3;
    cfl_limit = 1.0;
    step_wghts[0].delta = 1.0;
    step_wghts[0].gamma_1 = 0.0;
    step_wghts[0].gamma_2 = 1.0;
    step_wghts[0].gamma_3 = 0.0;
    step_wghts[0].beta = 1.0;

    step_wghts[1].delta = 0.0;
    step_wghts[1].gamma_1 = 0.25;
    step_wghts[1].gamma_2 = 0.75;
    step_wghts[1].gamma_3 = 0.0;
    step_wghts[1].beta = 0.25;

    step_wghts[2].delta = 0.0;
    step_wghts[2].gamma_1 = TWO_3RD;
    step_wghts[2].gamma_2 = ONE_3RD;
    step_wghts[2].gamma_3 = 0.0;
    step_wghts[2].beta = TWO_3RD;
    //} else if (integrator == "ssprk5_3") {
    //} else if (integrator == "ssprk10_4") {
  } else if (integrator == "rk4") {
    // RK4()4[2S] from Table 2 of Ketchenson (2010)
    // Non-SSP, explicit four-stage, fourth-order RK
    nsub_steps = 4;
    // Stability properties are similar to classical RK4
    // Refer to Colella (2011) for constant advection with 4th order fluxes
    // linear stability analysis
    cfl_limit = 1.3925;
    step_wghts[0].delta = 1.0;
    step_wghts[0].gamma_1 = 0.0;
    step_wghts[0].gamma_2 = 1.0;
    step_wghts[0].gamma_3 = 0.0;
    step_wghts[0].beta = 1.193743905974738;

    step_wghts[1].delta = 0.217683334308543;
    step_wghts[1].gamma_1 = 0.121098479554482;
    step_wghts[1].gamma_2 = 0.721781678111411;
    step_wghts[1].gamma_3 = 0.0;
    step_wghts[1].beta = 0.099279895495783;

    step_wghts[2].delta = 1.065841341361089;
    step_wghts[2].gamma_1 = -3.843833699660025;
    step_wghts[2].gamma_2 = 2.121209265338722;
    step_wghts[2].gamma_3 = 0.0;
    step_wghts[2].beta = 1.131678018054042;

    step_wghts[3].delta = 0.0;
    step_wghts[3].gamma_1 = 0.546370891121863;
    step_wghts[3].gamma_2 = 0.198653035682705;
    step_wghts[3].gamma_3 = 0.0;
    step_wghts[3].beta = 0.310665766509336;
  } else if (integrator == "ssprk5_4") {
    // SSPRK (5,4): Gottlieb (2009) section 3.1
    // Optimal (in error bounds) explicit five-stage, fourth-order SSPRK
    // 3N method, but there is no 3S* formulation due to irregular sparsity
    // of Shu-Osher form matrix, alpha
    nsub_steps = 5;
    cfl_limit = 1.3925;
    step_wghts[0].delta = 1.0;
    step_wghts[0].gamma_1 = 0.0;
    step_wghts[0].gamma_2 = 1.0;
    step_wghts[0].gamma_3 = 0.0;
    step_wghts[0].beta = 0.391752226571890;

    step_wghts[1].delta = 0.0; // u1 = u^n
    step_wghts[1].gamma_1 = 0.555629506348765;
    step_wghts[1].gamma_2 = 0.444370493651235;
    step_wghts[1].gamma_3 = 0.0;
    step_wghts[1].beta = 0.368410593050371;

    step_wghts[2].delta = 0.0;
    step_wghts[2].gamma_1 = 0.379898148511597;
    step_wghts[2].gamma_2 = 0.0;
    step_wghts[2].gamma_3 = 0.620101851488403; // u2 = u^n
    step_wghts[2].beta = 0.251891774271694;

    step_wghts[3].delta = 0.0;
    step_wghts[3].gamma_1 = TWO_3RD;
    step_wghts[3].gamma_2 = ONE_3RD;
    step_wghts[3].gamma_3 = 0.178079954393132; // u2 = u^n
    step_wghts[3].beta = 0.544974750228521;

    step_wghts[4].delta = 0.0;
    step_wghts[4].gamma_1 = 0.386708617503268; // from Gottlieb (2009), u^(4) coeff.
    step_wghts[4].gamma_2 = ONE_3RD;
    step_wghts[4].gamma_3 = 0.0;
    step_wghts[4].beta = 0.226007483236906; // from Gottlieb (2009), F(u^(4)) coeff.
  } else {
    std::stringstream msg;
    msg << "### FATAL ERROR in CreateTimeIntegrator" << std::endl
        << "integrator=" << integrator << " not valid time integrator" << std::endl;
    throw std::runtime_error(msg.str().c_str());
  }

  // Set cfl_number based on user input and time integrator CFL limit
  Real cfl_number = pin->GetReal("time","cfl_number");
  if(cfl_number > cfl_limit) {
    std::cout << "### Warning in CreateTimeIntegrator" << std::endl
        << "User CFL number " << cfl_number << " must be smaller than " << cfl_limit
        << " for integrator=" << integrator << " in "
        << dim << "D simulation" << std::endl << "Setting to limit" << std::endl;
    cfl_number = cfl_limit;
  }
  // Save to Mesh class
  pm->cfl_number = cfl_number;

  // Now assemble list of tasks for each step of time integrator
  {using namespace HydroIntegratorTaskNames;
    AddTimeIntegratorTask(STARTUP_INT,NONE);
    AddTimeIntegratorTask(START_ALLRECV,STARTUP_INT);
    //[diffusion
    // calculate hydro/field fluxes due to diffusive processess
    AddTimeIntegratorTask(DIFFUSE_HYD,START_ALLRECV);
    if (MAGNETIC_FIELDS_ENABLED)
      AddTimeIntegratorTask(DIFFUSE_FLD,START_ALLRECV);
    //diffusion]
    // compute hydro fluxes, integrate hydro variables
    AddTimeIntegratorTask(CALC_HYDFLX,START_ALLRECV|DIFFUSE_HYD);
    //AddTimeIntegratorTask(CALC_HYDFLX,START_ALLRECV);
    //diffusion]
    if(pm->multilevel==true) { // SMR or AMR
      AddTimeIntegratorTask(SEND_HYDFLX,CALC_HYDFLX);
      AddTimeIntegratorTask(RECV_HYDFLX,CALC_HYDFLX);
      AddTimeIntegratorTask(INT_HYD, RECV_HYDFLX);
    } else {
      AddTimeIntegratorTask(INT_HYD, (DIFFUSE_HYD|CALC_HYDFLX));
      //AddTimeIntegratorTask(INT_HYD, CALC_HYDFLX);
    }
    AddTimeIntegratorTask(SRCTERM_HYD,INT_HYD);
    AddTimeIntegratorTask(UPDATE_DT,SRCTERM_HYD);
    AddTimeIntegratorTask(SEND_HYD,UPDATE_DT);
    AddTimeIntegratorTask(RECV_HYD,START_ALLRECV);
//[JMSHI
    if (SHEARING_BOX) { // Shearingbox BC for Hydro
      AddTimeIntegratorTask(SEND_HYDSH,RECV_HYD);
      AddTimeIntegratorTask(RECV_HYDSH,RECV_HYD);
    }
//JMSHI]

    // compute MHD fluxes, integrate field
    if (MAGNETIC_FIELDS_ENABLED) { // MHD
      AddTimeIntegratorTask(CALC_FLDFLX,CALC_HYDFLX);
      AddTimeIntegratorTask(SEND_FLDFLX,CALC_FLDFLX);
      AddTimeIntegratorTask(RECV_FLDFLX,SEND_FLDFLX);
//[JMSHI
      if (SHEARING_BOX) {// Shearingbox BC for EMF
        AddTimeIntegratorTask(SEND_EMFSH,RECV_FLDFLX);
        AddTimeIntegratorTask(RECV_EMFSH,RECV_FLDFLX);
        AddTimeIntegratorTask(RMAP_EMFSH,RECV_EMFSH);
        AddTimeIntegratorTask(INT_FLD, RMAP_EMFSH);
      } else
        AddTimeIntegratorTask(INT_FLD, RECV_FLDFLX);
//JMSHI]
      AddTimeIntegratorTask(SEND_FLD,INT_FLD);
      AddTimeIntegratorTask(RECV_FLD,START_ALLRECV);
//[JMSHI
      if (SHEARING_BOX) { // Shearingbox BC for Bfield
        AddTimeIntegratorTask(SEND_FLDSH,RECV_FLD);
        AddTimeIntegratorTask(RECV_FLDSH,RECV_FLD);
      }
//JMSHI]
    }

    // prolongate, compute new primitives
    if (MAGNETIC_FIELDS_ENABLED) { // MHD
      if(pm->multilevel==true) { // SMR or AMR
        AddTimeIntegratorTask(PROLONG, (SEND_HYD|RECV_HYD|SEND_FLD|RECV_FLD));
        AddTimeIntegratorTask(CON2PRIM,PROLONG);
      } else {
//[JMSHI
        if (SHEARING_BOX) {
          AddTimeIntegratorTask(CON2PRIM,(INT_HYD|RECV_HYD|INT_FLD|RECV_FLD|RECV_HYDSH|RECV_FLDSH|RMAP_EMFSH));
        } else {
          AddTimeIntegratorTask(CON2PRIM,(INT_HYD|RECV_HYD|INT_FLD|RECV_FLD));
        }
//JMSHI]
      }
    } else {  // HYDRO
      if(pm->multilevel==true) { // SMR or AMR
        AddTimeIntegratorTask(PROLONG,(SEND_HYD|RECV_HYD));
        AddTimeIntegratorTask(CON2PRIM,PROLONG);
      } else {
//[JMSHI
        if (SHEARING_BOX) {
          AddTimeIntegratorTask(CON2PRIM,(INT_HYD|RECV_HYD|RECV_HYDSH));
        } else {
          AddTimeIntegratorTask(CON2PRIM,(INT_HYD|RECV_HYD));
        }
//JMSHI]
      }
    }

    // everything else
    AddTimeIntegratorTask(PHY_BVAL,CON2PRIM);
//    if (SELF_GRAVITY_ENABLED == 1){
//      AddTimeIntegratorTask(CORR_GFLX,PHY_BVAL);
//      AddTimeIntegratorTask(USERWORK,CORR_GFLX);
//    } else {
    AddTimeIntegratorTask(USERWORK,PHY_BVAL);
//    }
    AddTimeIntegratorTask(NEW_DT,USERWORK);
    if(pm->adaptive==true) {
      AddTimeIntegratorTask(AMR_FLAG,USERWORK);
      AddTimeIntegratorTask(CLEAR_ALLBND,AMR_FLAG);
    } else {
      AddTimeIntegratorTask(CLEAR_ALLBND,NEW_DT);
    }

  } // end of using namespace block
}

//---------------------------------------------------------------------------------------
//  Sets id and dependency for "ntask" member of task_list_ array, then iterates value of
//  ntask.
void TimeIntegratorTaskList::AddTimeIntegratorTask(uint64_t id, uint64_t dep)
{
  task_list_[ntasks].task_id=id;
  task_list_[ntasks].dependency=dep;

  using namespace HydroIntegratorTaskNames;
  switch((id)) {
    case (START_ALLRECV):
      task_list_[ntasks].TaskFunc=
        static_cast<enum TaskStatus (TaskList::*)(MeshBlock*,int)>
        (&TimeIntegratorTaskList::StartAllReceive);
      break;
    case (CLEAR_ALLBND):
      task_list_[ntasks].TaskFunc=
        static_cast<enum TaskStatus (TaskList::*)(MeshBlock*,int)>
        (&TimeIntegratorTaskList::ClearAllBoundary);
      break;

    case (CALC_HYDFLX):
      task_list_[ntasks].TaskFunc=
        static_cast<enum TaskStatus (TaskList::*)(MeshBlock*,int)>
        (&TimeIntegratorTaskList::CalculateFluxes);
      break;
    case (CALC_FLDFLX):
      task_list_[ntasks].TaskFunc=
        static_cast<enum TaskStatus (TaskList::*)(MeshBlock*,int)>
        (&TimeIntegratorTaskList::CalculateEMF);
      break;

    case (SEND_HYDFLX):
      task_list_[ntasks].TaskFunc=
        static_cast<enum TaskStatus (TaskList::*)(MeshBlock*,int)>
        (&TimeIntegratorTaskList::FluxCorrectSend);
      break;
    case (SEND_FLDFLX):
      task_list_[ntasks].TaskFunc=
        static_cast<enum TaskStatus (TaskList::*)(MeshBlock*,int)>
        (&TimeIntegratorTaskList::EMFCorrectSend);
      break;

    case (RECV_HYDFLX):
      task_list_[ntasks].TaskFunc=
        static_cast<enum TaskStatus (TaskList::*)(MeshBlock*,int)>
        (&TimeIntegratorTaskList::FluxCorrectReceive);
      break;
    case (RECV_FLDFLX):
      task_list_[ntasks].TaskFunc=
        static_cast<enum TaskStatus (TaskList::*)(MeshBlock*,int)>
        (&TimeIntegratorTaskList::EMFCorrectReceive);
      break;

    case (INT_HYD):
      task_list_[ntasks].TaskFunc=
        static_cast<enum TaskStatus (TaskList::*)(MeshBlock*,int)>
        (&TimeIntegratorTaskList::HydroIntegrate);
      break;
    case (INT_FLD):
      task_list_[ntasks].TaskFunc=
        static_cast<enum TaskStatus (TaskList::*)(MeshBlock*,int)>
        (&TimeIntegratorTaskList::FieldIntegrate);
      break;

    case (SRCTERM_HYD):
      task_list_[ntasks].TaskFunc=
        static_cast<enum TaskStatus (TaskList::*)(MeshBlock*,int)>
        (&TimeIntegratorTaskList::HydroSourceTerms);
      break;

    case (SEND_HYD):
      task_list_[ntasks].TaskFunc=
        static_cast<enum TaskStatus (TaskList::*)(MeshBlock*,int)>
        (&TimeIntegratorTaskList::HydroSend);
      break;
    case (SEND_FLD):
      task_list_[ntasks].TaskFunc=
        static_cast<enum TaskStatus (TaskList::*)(MeshBlock*,int)>
        (&TimeIntegratorTaskList::FieldSend);
      break;

    case (RECV_HYD):
      task_list_[ntasks].TaskFunc=
        static_cast<enum TaskStatus (TaskList::*)(MeshBlock*,int)>
        (&TimeIntegratorTaskList::HydroReceive);
      break;
    case (RECV_FLD):
      task_list_[ntasks].TaskFunc=
        static_cast<enum TaskStatus (TaskList::*)(MeshBlock*,int)>
        (&TimeIntegratorTaskList::FieldReceive);
      break;
//[JMSHI
    case (SEND_HYDSH):
      task_list_[ntasks].TaskFunc=
        static_cast<enum TaskStatus (TaskList::*)(MeshBlock*,int)>
        (&TimeIntegratorTaskList::HydroShearSend);
      break;
    case (RECV_HYDSH):
      task_list_[ntasks].TaskFunc=
        static_cast<enum TaskStatus (TaskList::*)(MeshBlock*,int)>
        (&TimeIntegratorTaskList::HydroShearReceive);
      break;
    case (SEND_FLDSH):
      task_list_[ntasks].TaskFunc=
        static_cast<enum TaskStatus (TaskList::*)(MeshBlock*,int)>
        (&TimeIntegratorTaskList::FieldShearSend);
      break;
    case (RECV_FLDSH):
      task_list_[ntasks].TaskFunc=
        static_cast<enum TaskStatus (TaskList::*)(MeshBlock*,int)>
        (&TimeIntegratorTaskList::FieldShearReceive);
      break;
    case (SEND_EMFSH):
      task_list_[ntasks].TaskFunc=
        static_cast<enum TaskStatus (TaskList::*)(MeshBlock*,int)>
        (&TimeIntegratorTaskList::EMFShearSend);
      break;
    case (RECV_EMFSH):
      task_list_[ntasks].TaskFunc=
        static_cast<enum TaskStatus (TaskList::*)(MeshBlock*,int)>
        (&TimeIntegratorTaskList::EMFShearReceive);
      break;
    case (RMAP_EMFSH):
      task_list_[ntasks].TaskFunc=
        static_cast<enum TaskStatus (TaskList::*)(MeshBlock*,int)>
        (&TimeIntegratorTaskList::EMFShearRemap);
      break;
//JMSHI]

    case (PROLONG):
      task_list_[ntasks].TaskFunc=
        static_cast<enum TaskStatus (TaskList::*)(MeshBlock*,int)>
        (&TimeIntegratorTaskList::Prolongation);
      break;
    case (CON2PRIM):
      task_list_[ntasks].TaskFunc=
        static_cast<enum TaskStatus (TaskList::*)(MeshBlock*,int)>
        (&TimeIntegratorTaskList::Primitives);
      break;
    case (PHY_BVAL):
      task_list_[ntasks].TaskFunc=
        static_cast<enum TaskStatus (TaskList::*)(MeshBlock*,int)>
        (&TimeIntegratorTaskList::PhysicalBoundary);
      break;
    case (USERWORK):
      task_list_[ntasks].TaskFunc=
        static_cast<enum TaskStatus (TaskList::*)(MeshBlock*,int)>
        (&TimeIntegratorTaskList::UserWork);
      break;
    case (NEW_DT):
      task_list_[ntasks].TaskFunc=
        static_cast<enum TaskStatus (TaskList::*)(MeshBlock*,int)>
        (&TimeIntegratorTaskList::NewBlockTimeStep);
      break;
    case (AMR_FLAG):
      task_list_[ntasks].TaskFunc=
        static_cast<enum TaskStatus (TaskList::*)(MeshBlock*,int)>
        (&TimeIntegratorTaskList::CheckRefinement);
      break;
    //[diffusion
    case (DIFFUSE_HYD):
      task_list_[ntasks].TaskFunc=
        static_cast<enum TaskStatus (TaskList::*)(MeshBlock*,int)>
        (&TimeIntegratorTaskList::HydroDiffusion);
      break;
    case (DIFFUSE_FLD):
      task_list_[ntasks].TaskFunc=
        static_cast<enum TaskStatus (TaskList::*)(MeshBlock*,int)>
        (&TimeIntegratorTaskList::FieldDiffusion);
      break;
    //diffusion]
    case (CORR_GFLX):
      task_list_[ntasks].TaskFunc=
        static_cast<enum TaskStatus (TaskList::*)(MeshBlock*,int)>
        (&TimeIntegratorTaskList::GravFluxCorrection);
      break;
    case (STARTUP_INT):
      task_list_[ntasks].TaskFunc=
        static_cast<enum TaskStatus (TaskList::*)(MeshBlock*,int)>
        (&TimeIntegratorTaskList::StartupIntegrator);
      break;

    case (UPDATE_DT):
      task_list_[ntasks].TaskFunc=
        static_cast<enum TaskStatus (TaskList::*)(MeshBlock*,int)>
        (&TimeIntegratorTaskList::UpdateTimeStep);
      break;

    default:
      std::stringstream msg;
      msg << "### FATAL ERROR in AddTimeIntegratorTask" << std::endl
          << "Invalid Task "<< id << " is specified" << std::endl;
      throw std::runtime_error(msg.str().c_str());
  }
  ntasks++;
  return;
}

//----------------------------------------------------------------------------------------
//! \fn
//  \brief

//----------------------------------------------------------------------------------------
// Functions to start/end MPI communication

enum TaskStatus TimeIntegratorTaskList::StartAllReceive(MeshBlock *pmb, int step)
{
// [JMSHI
  // pmb->pbval->StartReceivingAll();
  //std::cout << "tstep[" << step << "]=" << pmb->pmy_mesh->time <<" + " << step_dt[0] << std::endl;
  Real dt = (step_wghts[(step-1)].beta)*(pmb->pmy_mesh->dt);
  Real time = pmb->pmy_mesh->time+dt;
  pmb->pbval->StartReceivingAll(time, step);
// JMSHI]
  return TASK_SUCCESS;
}

enum TaskStatus TimeIntegratorTaskList::ClearAllBoundary(MeshBlock *pmb, int step)
{
  pmb->pbval->ClearBoundaryAll();
  return TASK_SUCCESS;
}

//----------------------------------------------------------------------------------------
// Functions to calculates fluxes

enum TaskStatus TimeIntegratorTaskList::CalculateFluxes(MeshBlock *pmb, int step)
{
  Hydro *phydro=pmb->phydro;
  Field *pfield=pmb->pfield;

  if (step <= nsub_steps) {
    if((step == 1) && (integrator == "vl2")) {
      phydro->CalculateFluxes(phydro->w,  pfield->b,  pfield->bcc, 1);
      return TASK_NEXT;
    }
    else {
      phydro->CalculateFluxes(phydro->w,  pfield->b,  pfield->bcc, pmb->precon->xorder);
      return TASK_NEXT;
    }
  }
  return TASK_FAIL;
}

enum TaskStatus TimeIntegratorTaskList::CalculateEMF(MeshBlock *pmb, int step)
{
  if (step <= nsub_steps) {
    pmb->pfield->ComputeCornerE(pmb->phydro->w,  pmb->pfield->bcc);
    return TASK_NEXT;
  }
  return TASK_FAIL;
}

//----------------------------------------------------------------------------------------
// Functions to communicate fluxes between MeshBlocks for flux correction step with AMR

enum TaskStatus TimeIntegratorTaskList::FluxCorrectSend(MeshBlock *pmb, int step)
{
  pmb->pbval->SendFluxCorrection(FLUX_HYDRO);
  return TASK_SUCCESS;
}

enum TaskStatus TimeIntegratorTaskList::EMFCorrectSend(MeshBlock *pmb, int step)
{
  //[JMSHI add step info
  pmb->pbval->SendEMFCorrection(step);
  //pmb->pbval->SendEMFCorrection();
  //JMSHI]
  return TASK_SUCCESS;
}

//----------------------------------------------------------------------------------------
// Functions to receive fluxes between MeshBlocks

enum TaskStatus TimeIntegratorTaskList::FluxCorrectReceive(MeshBlock *pmb, int step)
{
  if(pmb->pbval->ReceiveFluxCorrection(FLUX_HYDRO) == true) {
    return TASK_NEXT;
  } else {
    return TASK_FAIL;
  }
}

enum TaskStatus TimeIntegratorTaskList::EMFCorrectReceive(MeshBlock *pmb, int step)
{
  if(pmb->pbval->ReceiveEMFCorrection() == true) {
    return TASK_NEXT;
  } else {
    return TASK_FAIL;
  }
}

//----------------------------------------------------------------------------------------
// Functions to integrate conserved variables

enum TaskStatus TimeIntegratorTaskList::HydroIntegrate(MeshBlock *pmb, int step)
{
  Hydro *ph=pmb->phydro;
  Field *pf=pmb->pfield;
  if (step <= nsub_steps) {
    // This time-integrator-specific averaging operation logic is identical to FieldInt
    Real ave_wghts[3];
    ave_wghts[0] = 1.0;
    ave_wghts[1] = step_wghts[step-1].delta;
    ave_wghts[2] = 0.0;
    ph->WeightedAveU(ph->u1,ph->u,ph->u2,ave_wghts);

    ave_wghts[0] = step_wghts[step-1].gamma_1;
    ave_wghts[1] = step_wghts[step-1].gamma_2;
    ave_wghts[2] = step_wghts[step-1].gamma_3;
    ph->WeightedAveU(ph->u,ph->u1,ph->u2,ave_wghts);
    ph->AddFluxDivergenceToAverage(ph->w,pf->bcc,step_wghts[step-1].beta,ph->u);

    return TASK_NEXT;
  }

  return TASK_FAIL;
}

enum TaskStatus TimeIntegratorTaskList::FieldIntegrate(MeshBlock *pmb, int step)
{
  Field *pf=pmb->pfield;

  if (step <= nsub_steps) {
    // This time-integrator-specific averaging operation logic is identical to HydroInt
    Real ave_wghts[3];
    ave_wghts[0] = 1.0;
    ave_wghts[1] = step_wghts[step-1].delta;
    ave_wghts[2] = 0.0;
    pf->WeightedAveB(pf->b1,pf->b,pf->b2,ave_wghts);

    ave_wghts[0] = step_wghts[step-1].gamma_1;
    ave_wghts[1] = step_wghts[step-1].gamma_2;
    ave_wghts[2] = step_wghts[step-1].gamma_3;
    pf->WeightedAveB(pf->b,pf->b1,pf->b2,ave_wghts);
    pf->CT(step_wghts[step-1].beta, pf->b);

    return TASK_NEXT;
  }

  return TASK_FAIL;
}

//----------------------------------------------------------------------------------------
// Functions to add source terms

enum TaskStatus TimeIntegratorTaskList::HydroSourceTerms(MeshBlock *pmb, int step)
{
  Hydro *ph=pmb->phydro;
  Field *pf=pmb->pfield;

  // return if there are no source terms to be added
  if (ph->psrc->hydro_sourceterms_defined == false) return TASK_NEXT;

  if (step <= nsub_steps) {
    // Time at beginning of step for u()
<<<<<<< HEAD
    Real time=pmb->pmy_mesh->time + step_dt[0];
    //std::cout << "[HydroSrc] at step= "<< step << " time=pmesh->time+step_dt[0]="<< time << std::endl;
=======
    Real time=pmb->pmy_mesh->time + pmb->step_dt[0];
>>>>>>> 9dafba4c
    // Scaled coefficient for RHS update
    Real dt = (step_wghts[(step-1)].beta)*(pmb->pmy_mesh->dt);
    ph->psrc->AddHydroSourceTerms(time,dt,ph->flux,ph->w,pf->bcc,ph->u);
  } else {
    // Evaluate the source terms at the beginning of the
    return TASK_FAIL;
  }
  return TASK_NEXT;
}

//[diffusion
//----------------------------------------------------------------------------------------
// Functions to calculate diffusion fluxes
enum TaskStatus TimeIntegratorTaskList::HydroDiffusion(MeshBlock *pmb, int step)
{
  Hydro *ph=pmb->phydro;
  Field *pf=pmb->pfield;

  // return if there are no diffusion to be added
  if (ph->pdif->hydro_diffusion_defined == false) return TASK_NEXT;

  if (step <= nsub_steps) {
    ph->pdif->CalcHydroDiffusionFlux(ph->w,ph->u,ph->flux);
  } else {
    return TASK_FAIL;
  }
  return TASK_NEXT;
}
//----------------------------------------------------------------------------------------
// Functions to calculate diffusion EMF
enum TaskStatus TimeIntegratorTaskList::FieldDiffusion(MeshBlock *pmb, int step)
{
  Hydro *ph=pmb->phydro;
  Field *pf=pmb->pfield;

  // return if there are no diffusion to be added
  if (pf->pdif->field_diffusion_defined == false) return TASK_NEXT;

  if (step <= nsub_steps) {
    pf->pdif->CalcFieldDiffusionEMF(pf->b,pf->bcc,pf->e);
  } else {
    return TASK_FAIL;
  }
  return TASK_NEXT;
}
//diffusion]

//----------------------------------------------------------------------------------------
// Functions to communicate conserved variables between MeshBlocks

enum TaskStatus TimeIntegratorTaskList::HydroSend(MeshBlock *pmb, int step)
{
  if (step <= nsub_steps) {
    pmb->pbval->SendCellCenteredBoundaryBuffers(pmb->phydro->u, HYDRO_CONS);
  }
  else {
    return TASK_FAIL;
  }
  return TASK_SUCCESS;
}

enum TaskStatus TimeIntegratorTaskList::FieldSend(MeshBlock *pmb, int step)
{
  if (step <= nsub_steps) {
    pmb->pbval->SendFieldBoundaryBuffers(pmb->pfield->b);
  }
  else {
    return TASK_FAIL;
  }
  return TASK_SUCCESS;
}

//----------------------------------------------------------------------------------------
// Functions to receive conserved variables between MeshBlocks

enum TaskStatus TimeIntegratorTaskList::HydroReceive(MeshBlock *pmb, int step)
{
  bool ret;
  if (step <= nsub_steps) {
    ret=pmb->pbval->ReceiveCellCenteredBoundaryBuffers(pmb->phydro->u, HYDRO_CONS);
  }
  else {
    return TASK_FAIL;
  }

  if(ret==true) {
    return TASK_SUCCESS;
  } else {
    return TASK_FAIL;
  }
}

enum TaskStatus TimeIntegratorTaskList::FieldReceive(MeshBlock *pmb, int step)
{
  bool ret;
  if (step <= nsub_steps) {
    ret=pmb->pbval->ReceiveFieldBoundaryBuffers(pmb->pfield->b);
  }
  else {
    return TASK_FAIL;
  }

  if(ret==true) {
    return TASK_SUCCESS;
  } else {
    return TASK_FAIL;
  }
}

//[JMSHI
enum TaskStatus TimeIntegratorTaskList::HydroShearSend(MeshBlock *pmb, int step)
{
  if (step <= nsub_steps) {
    pmb->pbval->SendHydroShearingboxBoundaryBuffers(pmb->phydro->u, true);
  } else {
    return TASK_FAIL;
  }
  return TASK_SUCCESS;
}
enum TaskStatus TimeIntegratorTaskList::HydroShearReceive(MeshBlock *pmb, int step)
{
  bool ret;
  if (step <= nsub_steps) {
    ret=pmb->pbval->ReceiveHydroShearingboxBoundaryBuffers(pmb->phydro->u);
  } else {
    return TASK_FAIL;
  }

  if(ret==true) {
    return TASK_SUCCESS;
  } else {
    return TASK_FAIL;
  }
}
enum TaskStatus TimeIntegratorTaskList::FieldShearSend(MeshBlock *pmb, int step)
{
  if (step <= nsub_steps) {
    pmb->pbval->SendFieldShearingboxBoundaryBuffers(pmb->pfield->b, true);
  } else {
    return TASK_FAIL;
  }
  return TASK_SUCCESS;
}
enum TaskStatus TimeIntegratorTaskList::FieldShearReceive(MeshBlock *pmb, int step)
{
  bool ret;
  if (step <= nsub_steps) {
    ret=pmb->pbval->ReceiveFieldShearingboxBoundaryBuffers(pmb->pfield->b);
  } else {
    return TASK_FAIL;
  }
  if(ret==true) {
    return TASK_SUCCESS;
  } else {
    return TASK_FAIL;
  }
}
enum TaskStatus TimeIntegratorTaskList::EMFShearSend(MeshBlock *pmb, int step)
{
  pmb->pbval->SendEMFShearingboxBoundaryCorrection();
  return TASK_SUCCESS;
}
enum TaskStatus TimeIntegratorTaskList::EMFShearReceive(MeshBlock *pmb, int step)
{
  if(pmb->pbval->ReceiveEMFShearingboxBoundaryCorrection() == true) {
    return TASK_NEXT;
  } else {
    return TASK_FAIL;
  }
}
enum TaskStatus TimeIntegratorTaskList::EMFShearRemap(MeshBlock *pmb, int step)
{
  pmb->pbval->RemapEMFShearingboxBoundary();
  return TASK_SUCCESS;
}
//JMSHI]

//--------------------------------------------------------------------------------------
// Functions for everything else

enum TaskStatus TimeIntegratorTaskList::Prolongation(MeshBlock *pmb, int step)
{
  Hydro *phydro=pmb->phydro;
  Field *pfield=pmb->pfield;
  BoundaryValues *pbval=pmb->pbval;

  if (step <= nsub_steps) {
    // Time at the end of step for u()
    Real time=pmb->pmy_mesh->time + pmb->step_dt[0];
    // Scaled coefficient for RHS time-advance in substep
    Real dt = (step_wghts[(step-1)].beta)*(pmb->pmy_mesh->dt);
    pbval->ProlongateBoundaries(phydro->w,  phydro->u,  pfield->b,  pfield->bcc,
                                time, dt);
  } else {
    return TASK_FAIL;
  }

  return TASK_SUCCESS;
}

enum TaskStatus TimeIntegratorTaskList::Primitives(MeshBlock *pmb, int step)
{
  Hydro *phydro=pmb->phydro;
  Field *pfield=pmb->pfield;
  BoundaryValues *pbval=pmb->pbval;
  int is=pmb->is, ie=pmb->ie, js=pmb->js, je=pmb->je, ks=pmb->ks, ke=pmb->ke;
  if(pbval->nblevel[1][1][0]!=-1) is-=NGHOST;
  if(pbval->nblevel[1][1][2]!=-1) ie+=NGHOST;
  if(pbval->nblevel[1][0][1]!=-1) js-=NGHOST;
  if(pbval->nblevel[1][2][1]!=-1) je+=NGHOST;
  if(pbval->nblevel[0][1][1]!=-1) ks-=NGHOST;
  if(pbval->nblevel[2][1][1]!=-1) ke+=NGHOST;

  if (step <= nsub_steps) {
    // At beginning of this task, phydro->w contains previous substep W(U) output
    // and phydro->w1 is used as a register to store the current substep output.
    // For the second order integrators VL2 and RK2, the prim_old initial guess for the
    // Newton-Raphson solver in GR EOS uses the following abscissae:
    // step=1: W at t^n and
    // step=2: W at t^{n+1/2} (VL2) or t^{n+1} (RK2)
    pmb->peos->ConservedToPrimitive(phydro->u, phydro->w, pfield->b,
                                    phydro->w1, pfield->bcc, pmb->pcoord,
                                    is, ie, js, je, ks, ke);
    // swap AthenaArray data pointers so that w now contains the updated w_out
    phydro->w.SwapAthenaArray(phydro->w1);
  }
  else {
    return TASK_FAIL;
  }

  return TASK_SUCCESS;
}

enum TaskStatus TimeIntegratorTaskList::PhysicalBoundary(MeshBlock *pmb, int step)
{
  Hydro *phydro=pmb->phydro;
  Field *pfield=pmb->pfield;
  BoundaryValues *pbval=pmb->pbval;

  if (step <= nsub_steps) {
<<<<<<< HEAD
    dt = step_dt[0];
    //std::cout << "[PHYBC] pmesh->time= "<< pmb->pmy_mesh->time << "step_dt[0]=" << dt << std::endl;
=======
    // Time at the end of step for u()
    Real time=pmb->pmy_mesh->time + pmb->step_dt[0];
    // Scaled coefficient for RHS time-advance in substep
    Real dt = (step_wghts[(step-1)].beta)*(pmb->pmy_mesh->dt);
>>>>>>> 9dafba4c
    pbval->ApplyPhysicalBoundaries(phydro->w,  phydro->u,  pfield->b,  pfield->bcc,
                                   time, dt);
  }
  else {
    return TASK_FAIL;
  }

  return TASK_SUCCESS;
}

enum TaskStatus TimeIntegratorTaskList::UserWork(MeshBlock *pmb, int step)
{
  if (step != nsub_steps) return TASK_SUCCESS; // only do on last sub-step

  pmb->UserWorkInLoop();
  return TASK_SUCCESS;
}

enum TaskStatus TimeIntegratorTaskList::NewBlockTimeStep(MeshBlock *pmb, int step)
{
  if (step != nsub_steps) return TASK_SUCCESS; // only do on last sub-step

  pmb->phydro->NewBlockTimeStep();
  return TASK_SUCCESS;
}

enum TaskStatus TimeIntegratorTaskList::CheckRefinement(MeshBlock *pmb, int step)
{
  if (step != nsub_steps) return TASK_SUCCESS; // only do on last sub-step

  pmb->pmr->CheckRefinementCondition();
  return TASK_SUCCESS;
}

enum TaskStatus TimeIntegratorTaskList::GravFluxCorrection(MeshBlock *pmb, int step)
{
  if (step != nsub_steps) return TASK_SUCCESS; // only do on last sub-step

  pmb->phydro->CorrectGravityFlux();
  return TASK_SUCCESS;
}

enum TaskStatus TimeIntegratorTaskList::StartupIntegrator(MeshBlock *pmb, int step)
{
  // Initialize registers only on first sub-step
  if (step != 1) {
    return TASK_SUCCESS;
  }
  else {
    // For each Meshblock, initialize the dt abscissae of each memory register u()
    // to correspond to the beginning of the interval [t^n, t^{n+1}]
    pmb->step_dt[0]= 0.0;
    pmb->step_dt[1]= 0.0; // u1 set to 0, but then u1 = 0*u1 + 1.0*u in first substep
    pmb->step_dt[2]= 0.0; // u2 = u for all substeps in 3S* methods

    Hydro *ph=pmb->phydro;
    // Cache U^n in third memory register, u2, via deep copy
    // (if using a 3S* time-integrator)
    // ph->u2 = ph->u;

    if (MAGNETIC_FIELDS_ENABLED) { // MHD
      Field *pf=pmb->pfield;
      // Cache face-averaged B^n in third memory register, b2, via AthenaArray deep copy
      // (if using a 3S* time-integrator)
      // pf->b2.x1f = pf->b.x1f;
      // pf->b2.x2f = pf->b.x2f;
      // pf->b2.x3f = pf->b.x3f;

      // 2nd set of registers, including b1, need to be initialized to 0
      Real ave_wghts[3];
      ave_wghts[0] = 0.0;
      ave_wghts[1] = 0.0;
      ave_wghts[2] = 0.0;
      pf->WeightedAveB(pf->b1,pf->b,pf->b,ave_wghts);
    }
    // 2nd set of registers, including u1, need to be initialized to 0 each cycle
    Real ave_wghts[3];
    ave_wghts[0] = 0.0;
    ave_wghts[1] = 0.0;
    ave_wghts[2] = 0.0;
    ph->WeightedAveU(ph->u1,ph->u,ph->u,ave_wghts);
    return TASK_SUCCESS;
  }
}


enum TaskStatus TimeIntegratorTaskList::UpdateTimeStep(MeshBlock *pmb, int step){
  // Occurs after HydroIntegrate() and HydroSourceTerms(), before FieldIntegrate()
  if (step <= nsub_steps) {
    // Update the dt abscissae of each memory register to values at end of this substep
    Real dt, dt1, dt2;
    const IntegratorWeight w = step_wghts[step-1];
    // u1 = u1 + delta*u
    dt1 = pmb->step_dt[1] + w.delta*pmb->step_dt[0];
    // u = gamma_1*u + gamma_2*u1 + gamma_3*u2 + beta*dt*F(u)
    dt = w.gamma_1*pmb->step_dt[0] +
        w.gamma_2*dt1 +
        w.gamma_3*pmb->step_dt[2] +
        w.beta*pmb->pmy_mesh->dt;
    // u2 = u^n
    dt2 = 0.0;
    pmb->step_dt[0]= dt;
    pmb->step_dt[1]= dt1;
    pmb->step_dt[2]= dt2;
    return TASK_SUCCESS;
  }
  else {
    return TASK_FAIL;
  }
}<|MERGE_RESOLUTION|>--- conflicted
+++ resolved
@@ -665,12 +665,7 @@
 
   if (step <= nsub_steps) {
     // Time at beginning of step for u()
-<<<<<<< HEAD
-    Real time=pmb->pmy_mesh->time + step_dt[0];
-    //std::cout << "[HydroSrc] at step= "<< step << " time=pmesh->time+step_dt[0]="<< time << std::endl;
-=======
     Real time=pmb->pmy_mesh->time + pmb->step_dt[0];
->>>>>>> 9dafba4c
     // Scaled coefficient for RHS update
     Real dt = (step_wghts[(step-1)].beta)*(pmb->pmy_mesh->dt);
     ph->psrc->AddHydroSourceTerms(time,dt,ph->flux,ph->w,pf->bcc,ph->u);
@@ -911,15 +906,15 @@
   BoundaryValues *pbval=pmb->pbval;
 
   if (step <= nsub_steps) {
-<<<<<<< HEAD
-    dt = step_dt[0];
-    //std::cout << "[PHYBC] pmesh->time= "<< pmb->pmy_mesh->time << "step_dt[0]=" << dt << std::endl;
-=======
+//<<<<<<< HEAD
+//    dt = step_dt[0];
+//    //std::cout << "[PHYBC] pmesh->time= "<< pmb->pmy_mesh->time << "step_dt[0]=" << dt << std::endl;
+//=======
     // Time at the end of step for u()
     Real time=pmb->pmy_mesh->time + pmb->step_dt[0];
     // Scaled coefficient for RHS time-advance in substep
     Real dt = (step_wghts[(step-1)].beta)*(pmb->pmy_mesh->dt);
->>>>>>> 9dafba4c
+//>>>>>>> master
     pbval->ApplyPhysicalBoundaries(phydro->w,  phydro->u,  pfield->b,  pfield->bcc,
                                    time, dt);
   }
