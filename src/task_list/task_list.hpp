--- conflicted
+++ resolved
@@ -218,11 +218,8 @@
   const uint64_t RECV_GRAV=1LL<<43;
   const uint64_t CORR_GFLX=1LL<<44;
 
-<<<<<<< HEAD
-  //[diffusion
-  const uint64_t DIFFUSE_HYD=1LL<<45;
-  const uint64_t DIFFUSE_FLD=1LL<<46;
-  //diffusion]
+  const uint64_t STARTUP_INT=1LL<<45;
+  const uint64_t UPDATE_DT=1LL<<46;
 //[JMSHI
   const uint64_t SEND_HYDSH=1LL<<47;
   const uint64_t SEND_EMFSH=1LL<<48;
@@ -231,11 +228,11 @@
   const uint64_t RECV_EMFSH=1LL<<51;
   const uint64_t RECV_FLDSH=1LL<<52;
   const uint64_t RMAP_EMFSH=1LL<<53;
+  //[diffusion
+  const uint64_t DIFFUSE_HYD=1LL<<54;
+  const uint64_t DIFFUSE_FLD=1LL<<55;
+  //diffusion]
 //JMSHI]
-=======
-  const uint64_t STARTUP_INT=1LL<<45;
-  const uint64_t UPDATE_DT=1LL<<46;
->>>>>>> 4709801a
 };
 
 #endif // TASK_LIST_HPP