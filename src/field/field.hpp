#ifndef FIELD_HPP
#define FIELD_HPP
//========================================================================================
// Athena++ astrophysical MHD code
// Copyright(C) 2014 James M. Stone <jmstone@princeton.edu> and other code contributors
// Licensed under the 3-clause BSD License, see LICENSE file for details
//========================================================================================
//! \file field.hpp
//  \brief defines Field class which implements data and functions for E/B fields

// Athena++ classes headers
#include "../athena.hpp"
#include "../athena_arrays.hpp"
#include "../coordinates/coordinates.hpp"
#include "../task_list/task_list.hpp"

class MeshBlock;
class ParameterInput;
class Hydro;
//[diffusion
class FieldDiffusion;
//diffusion]

//! \class Field
//  \brief electric and magnetic field data and functions

class Field {
friend class Hydro;
//[diffusion
//friend class HydroDiffusion;
//diffusion]
public:
  Field(MeshBlock *pmb, ParameterInput *pin);
  ~Field();

  MeshBlock* pmy_block;  // ptr to MeshBlock containing this Field
<<<<<<< HEAD
//[diffusion
  FieldDiffusion *pdif;
//diffusion]

  FaceField b;       // face-centered magnetic fields
  FaceField b1;      // face-centered magnetic fields at intermediate step
  AthenaArray<Real> bcc;  // cell-centered magnetic fields
  AthenaArray<Real> bcc1; // cell-centered magnetic fields at intermediate step
=======
  // face-centered magnetic fields
  FaceField b;       // time-integrator memory register #1
  FaceField b1;      // time-integrator memory register #2
  FaceField b2;      // time-integrator memory register #3
  // cell-centered magnetic fields
  AthenaArray<Real> bcc;  // time-integrator memory register #1
>>>>>>> 4709801a

  EdgeField e;    // edge-centered electric fields used in CT
  FaceField wght; // weights used to integrate E to corner using GS algorithm
  AthenaArray<Real> e2_x1f, e3_x1f; // electric fields at x1-face from Riemann solver
  AthenaArray<Real> e1_x2f, e3_x2f; // electric fields at x2-face from Riemann solver
  AthenaArray<Real> e1_x3f, e2_x3f; // electric fields at x3-face from Riemann solver

  void CalculateCellCenteredField(const FaceField &bf, AthenaArray<Real> &bc,
       Coordinates *pco, int is, int ie, int js, int je, int ks, int ke);
  void CT(const Real wght, FaceField &b_out);
  void WeightedAveB(FaceField &b_out, FaceField &b_in1, FaceField &b_in2,
       const Real wght[3]);
  void ComputeCornerE(AthenaArray<Real> &w, AthenaArray<Real> &bcc);

private:
  // scratch space used to compute fluxes
  AthenaArray<Real> cc_e_;
  AthenaArray<Real> face_area_, edge_length_, edge_length_p1_;
  AthenaArray<Real> g_, gi_;  // only used in GR
};
#endif // FIELD_HPP<|MERGE_RESOLUTION|>--- conflicted
+++ resolved
@@ -34,23 +34,16 @@
   ~Field();
 
   MeshBlock* pmy_block;  // ptr to MeshBlock containing this Field
-<<<<<<< HEAD
 //[diffusion
   FieldDiffusion *pdif;
 //diffusion]
 
-  FaceField b;       // face-centered magnetic fields
-  FaceField b1;      // face-centered magnetic fields at intermediate step
-  AthenaArray<Real> bcc;  // cell-centered magnetic fields
-  AthenaArray<Real> bcc1; // cell-centered magnetic fields at intermediate step
-=======
   // face-centered magnetic fields
   FaceField b;       // time-integrator memory register #1
   FaceField b1;      // time-integrator memory register #2
   FaceField b2;      // time-integrator memory register #3
   // cell-centered magnetic fields
   AthenaArray<Real> bcc;  // time-integrator memory register #1
->>>>>>> 4709801a
 
   EdgeField e;    // edge-centered electric fields used in CT
   FaceField wght; // weights used to integrate E to corner using GS algorithm
