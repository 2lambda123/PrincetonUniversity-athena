//========================================================================================
// Athena++ astrophysical MHD code
// Copyright(C) 2014 James M. Stone <jmstone@princeton.edu> and other code contributors
// Licensed under the 3-clause BSD License, see LICENSE file for details
//========================================================================================
//! \file kerr-schild.cpp
//  \brief implements functions for Kerr spacetime and Kerr-Schild (t,r,theta,phi)
//  coordinates in a derived class of the Coordinates abstract base class.
//  Original implementation by CJ White.
//
// Notes:
//   coordinates: t, r, \theta, \phi
//   parameters: M (mass), M > 0
//               a (spin), -M < a < M
//   metric:
//     ds^2 = -(1 - 2 M r/\Sigma) dt^2
//            + 4 M r/\Sigma dt dr
//            - 4 M a r/\Sigma dt d\phi
//            + (1 + 2 M r/\Sigma) dr^2
//            - 2 a (1 + 2 M r/\Sigma) \sin^2\theta dr d\phi
//            + \Sigma d\theta^2
//            + (r^2 + a^2 + (2 M a^2 r/\Sigma) \sin^2\theta) \sin^2\theta d\phi^2
//     where \Delta = r^2 - 2 M r + a^2
//           \Sigma = r^2 + a^2 cos^2\theta
//           \Xi = r^2 - a^2 cos^2\theta
//   other "Kerr-Schild" coordinates exist

// C headers

// C++ headers
#include <cmath>  // abs(), cos(), log(), sin(), sqrt()

// Athena++ headers
#include "../athena.hpp"
#include "../athena_arrays.hpp"
#include "../eos/eos.hpp"
#include "../mesh/mesh.hpp"
#include "../parameter_input.hpp"
#include "coordinates.hpp"

//----------------------------------------------------------------------------------------
// KerrSchild Constructor
// Inputs:
//   pmb: pointer to MeshBlock containing this grid
//   pin: pointer to runtime inputs
//   flag: true if object is for coarse grid only in an AMR calculation

KerrSchild::KerrSchild(MeshBlock *pmb, ParameterInput *pin, bool flag)
    : Coordinates(pmb, pin, flag) {
  // Set indices
  pmy_block = pmb;
  coarse_flag = flag;
  int il, iu, jl, ju, kl, ku, ng;
  if (coarse_flag == true) {
    il = pmb->cis;
    iu = pmb->cie;
    jl = pmb->cjs;
    ju = pmb->cje;
    kl = pmb->cks;
    ku = pmb->cke;
    ng = NGHOST;
  } else {
    il = pmb->is;
    iu = pmb->ie;
    jl = pmb->js;
    ju = pmb->je;
    kl = pmb->ks;
    ku = pmb->ke;
    ng = NGHOST;
  }
  Mesh *pm = pmy_block->pmy_mesh;
  RegionSize& mesh_size = pmy_block->pmy_mesh->mesh_size;
  RegionSize& block_size = pmy_block->block_size;

  // Allocate arrays for volume-centered coordinates and positions of cells
  int ncells1 = (iu-il+1) + 2*ng;
  int ncells2 = 1, ncells3 = 1;
  if (block_size.nx2 > 1) ncells2 = (ju-jl+1) + 2*ng;
  if (block_size.nx3 > 1) ncells3 = (ku-kl+1) + 2*ng;
  dx1v.NewAthenaArray(ncells1);
  dx2v.NewAthenaArray(ncells2);
  dx3v.NewAthenaArray(ncells3);
  x1v.NewAthenaArray(ncells1);
  x2v.NewAthenaArray(ncells2);
  x3v.NewAthenaArray(ncells3);

  // Allocate arrays for area weighted positions for AMR/SMR MHD
  if (pm->multilevel && MAGNETIC_FIELDS_ENABLED) {
    x1s2.NewAthenaArray(ncells1);
    x1s3.NewAthenaArray(ncells1);
    x2s1.NewAthenaArray(ncells2);
    x2s3.NewAthenaArray(ncells2);
    x3s1.NewAthenaArray(ncells3);
    x3s2.NewAthenaArray(ncells3);
  }

  // Set parameters
  bh_mass_ = pin->GetReal("coord", "m");
  bh_spin_ = pin->GetReal("coord", "a");
  const Real &m = bh_mass_;
  const Real &a = bh_spin_;

  // Initialize volume-averaged coordinates and spacings: r-direction
  for (int i=il-ng; i<=iu+ng; ++i) {
    Real r_m = x1f(i);
    Real r_p = x1f(i+1);
    x1v(i) = 0.5 * (r_m + r_p);  // approximate
  }
  for (int i=il-ng; i<=iu+ng-1; ++i) {
    dx1v(i) = x1v(i+1) - x1v(i);
  }

  // Initialize volume-averaged coordinates and spacings: theta-direction
  if (pmb->block_size.nx2 == 1) {
    Real theta_m = x2f(jl);
    Real theta_p = x2f(jl+1);
    x2v(jl) = 0.5 * (theta_m + theta_p);  // approximate
    dx2v(jl) = dx2f(jl);
  } else {
    for (int j=jl-ng; j<=ju+ng; ++j) {
      Real theta_m = x2f(j);
      Real theta_p = x2f(j+1);
      x2v(j) = 0.5 * (theta_m + theta_p);  // approximate
    }
    for (int j=jl-ng; j<=ju+ng-1; ++j) {
      dx2v(j) = x2v(j+1) - x2v(j);
    }
  }

  // Initialize volume-averaged coordinates and spacings: phi-direction
  if (pmb->block_size.nx3 == 1) {
    Real phi_m = x3f(kl);
    Real phi_p = x3f(kl+1);
    x3v(kl) = 0.5 * (phi_m + phi_p);
    dx3v(kl) = dx3f(kl);
  } else {
    for (int k=kl-ng; k<=ku+ng; ++k) {
      Real phi_m = x3f(k);
      Real phi_p = x3f(k+1);
      x3v(k) = 0.5 * (phi_m + phi_p);
    }
    for (int k=kl-ng; k<=ku+ng-1; ++k) {
      dx3v(k) = x3v(k+1) - x3v(k);
    }
  }

  // Initialize area-averaged coordinates used with MHD AMR
  if (pmb->pmy_mesh->multilevel && MAGNETIC_FIELDS_ENABLED) {
    for (int i=il-ng; i<=iu+ng; ++i) {
      x1s2(i) = x1s3(i) = x1v(i);
    }
    if (pmb->block_size.nx2 == 1) {
      x2s1(jl) = x2s3(jl) = x2v(jl);
    } else {
      for (int j=jl-ng; j<=ju+ng; ++j) {
        x2s1(j) = x2s3(j) = x2v(j);
      }
    }
    if (pmb->block_size.nx3 == 1) {
      x3s1(kl) = x3s2(kl) = x3v(kl);
    } else {
      for (int k=kl-ng; k<=ku+ng; ++k) {
        x3s1(k) = x3s2(k) = x3v(k);
      }
    }
  }

  // Allocate and compute arrays for intermediate geometric quantities always needed
  metric_cell_i1_.NewAthenaArray(ncells1);
  metric_cell_j1_.NewAthenaArray(ncells2);
  metric_cell_j2_.NewAthenaArray(ncells2);
  for (int i=il-ng; i<=iu+ng; ++i) {
    Real r_c = x1v(i);
    metric_cell_i1_(i) = r_c;
  }

  int jll, juu;
  if (pmb->block_size.nx2 > 1) {
    jll = jl - ng; juu = ju + ng;
  } else {
    jll = jl; juu = ju;
  }
  for (int j=jll; j<=juu; ++j) {
    Real theta_c = x2v(j);
    Real sin_c = std::sin(theta_c);
    Real cos_c = std::cos(theta_c);
    Real sin_c_sq = SQR(sin_c);
    Real cos_c_sq = SQR(cos_c);
    metric_cell_j1_(j) = sin_c_sq;
    metric_cell_j2_(j) = cos_c_sq;
  }

  // Allocate and compute arrays for intermediate geometric quantities that are only
  // needed if object is NOT a coarse mesh
  if (coarse_flag == false) {
    // Allocate arrays for intermediate geometric quantities: r-direction
    coord_vol_i1_.NewAthenaArray(ncells1);
    coord_vol_i2_.NewAthenaArray(ncells1);
    coord_area1_i1_.NewAthenaArray(ncells1+1);
    coord_area2_i1_.NewAthenaArray(ncells1);
    coord_area2_i2_.NewAthenaArray(ncells1);
    coord_area3_i1_.NewAthenaArray(ncells1);
    coord_area3_i2_.NewAthenaArray(ncells1);
    coord_len1_i1_.NewAthenaArray(ncells1);
    coord_len1_i2_.NewAthenaArray(ncells1);
    coord_len2_i1_.NewAthenaArray(ncells1+1);
    coord_len3_i1_.NewAthenaArray(ncells1+1);
    metric_face1_i1_.NewAthenaArray(ncells1+1);
    metric_face2_i1_.NewAthenaArray(ncells1);
    metric_face3_i1_.NewAthenaArray(ncells1);
    g_.NewAthenaArray(NMETRIC, ncells1+1);
    gi_.NewAthenaArray(NMETRIC, ncells1+1);

    // Allocate arrays for intermediate geometric quantities: theta-direction
    coord_vol_j1_.NewAthenaArray(ncells2);
    coord_vol_j2_.NewAthenaArray(ncells2);
    coord_area1_j1_.NewAthenaArray(ncells2);
    coord_area1_j2_.NewAthenaArray(ncells2);
    coord_area2_j1_.NewAthenaArray(ncells2+1);
    coord_area2_j2_.NewAthenaArray(ncells2+1);
    coord_area3_j1_.NewAthenaArray(ncells2);
    coord_area3_j2_.NewAthenaArray(ncells2);
    coord_len1_j1_.NewAthenaArray(ncells2+1);
    coord_len1_j2_.NewAthenaArray(ncells2+1);
    coord_len2_j1_.NewAthenaArray(ncells2);
    coord_len2_j2_.NewAthenaArray(ncells2);
    coord_len3_j1_.NewAthenaArray(ncells2+1);
    coord_len3_j2_.NewAthenaArray(ncells2+1);
    coord_src_j1_.NewAthenaArray(ncells2);
    coord_src_j2_.NewAthenaArray(ncells2);
    metric_face1_j1_.NewAthenaArray(ncells2);
    metric_face1_j2_.NewAthenaArray(ncells2);
    metric_face2_j1_.NewAthenaArray(ncells2+1);
    metric_face2_j2_.NewAthenaArray(ncells2+1);
    metric_face3_j1_.NewAthenaArray(ncells2);
    metric_face3_j2_.NewAthenaArray(ncells2);

    // Allocate arrays for intermediate geometric quantities: phi-direction
    coord_vol_k1_.NewAthenaArray(ncells3);
    coord_area1_k1_.NewAthenaArray(ncells3);
    coord_area2_k1_.NewAthenaArray(ncells3);
    coord_len3_k1_.NewAthenaArray(ncells3);

    // Allocate arrays for intermediate geometric quantities: r-theta-direction
    trans_face1_ji1_.NewAthenaArray(ncells2, ncells1+1);
    trans_face1_ji2_.NewAthenaArray(ncells2, ncells1+1);
    trans_face1_ji3_.NewAthenaArray(ncells2, ncells1+1);
    trans_face1_ji4_.NewAthenaArray(ncells2, ncells1+1);
    trans_face1_ji5_.NewAthenaArray(ncells2, ncells1+1);
    trans_face1_ji6_.NewAthenaArray(ncells2, ncells1+1);
    trans_face1_ji7_.NewAthenaArray(ncells2, ncells1+1);
    trans_face2_ji1_.NewAthenaArray(ncells2+1, ncells1);
    trans_face2_ji2_.NewAthenaArray(ncells2+1, ncells1);
    trans_face2_ji3_.NewAthenaArray(ncells2+1, ncells1);
    trans_face2_ji4_.NewAthenaArray(ncells2+1, ncells1);
    trans_face2_ji5_.NewAthenaArray(ncells2+1, ncells1);
    trans_face2_ji6_.NewAthenaArray(ncells2+1, ncells1);
    trans_face3_ji1_.NewAthenaArray(ncells2, ncells1);
    trans_face3_ji2_.NewAthenaArray(ncells2, ncells1);
    trans_face3_ji3_.NewAthenaArray(ncells2, ncells1);
    trans_face3_ji4_.NewAthenaArray(ncells2, ncells1);
    trans_face3_ji5_.NewAthenaArray(ncells2, ncells1);
    trans_face3_ji6_.NewAthenaArray(ncells2, ncells1);

    // Calculate intermediate geometric quantities: r-direction
    for (int i=il-ng; i<=iu+ng; ++i) {
      // Useful quantities
      Real r_c = x1v(i);
      Real r_m = x1f(i);
      Real r_p = x1f(i+1);
      Real r_c_sq = SQR(r_c);
      Real r_m_sq = SQR(r_m);
      Real r_p_sq = SQR(r_p);
      Real r_m_cu = r_m * r_m_sq;
      Real rm_m = std::sqrt(r_m_sq + SQR(m));
      Real rm_p = std::sqrt(r_p_sq + SQR(m));

      // Volumes, areas, and lengths
      coord_vol_i1_(i) = dx1f(i);
      coord_vol_i2_(i) = r_m_sq + r_m * r_p + r_p_sq;
      coord_area1_i1_(i) = SQR(r_m);
      if (i == (iu+ng)) {
        coord_area1_i1_(i+1) = SQR(r_p);
      }
      coord_area2_i1_(i) = coord_vol_i1_(i);
      coord_area2_i2_(i) = coord_vol_i2_(i);
      coord_area3_i1_(i) = coord_vol_i1_(i);
      coord_area3_i2_(i) = coord_vol_i2_(i);
      coord_len1_i1_(i) = coord_vol_i1_(i);
      coord_len1_i2_(i) = coord_vol_i2_(i);
      coord_len2_i1_(i) = coord_area1_i1_(i);
      if (i == (iu+ng)) {
        coord_len2_i1_(i+1) = coord_area1_i1_(i+1);
      }
      coord_len3_i1_(i) = coord_area1_i1_(i);
      if (i == (iu+ng)) {
        coord_len3_i1_(i+1) = coord_area1_i1_(i+1);
      }

      // Metric coefficients
      metric_face1_i1_(i) = r_m;
      if (i == (iu+ng)) {
        metric_face1_i1_(i+1) = r_p;
      }
      metric_face2_i1_(i) = r_c;
      metric_face3_i1_(i) = r_c;
    }

    // Calculate intermediate geometric quantities: theta-direction
    for (int j=jll; j<=juu; ++j) {
      // Useful quantities
      Real theta_c = x2v(j);
      Real theta_m = x2f(j);
      Real theta_p = x2f(j+1);
      Real sin_c = std::sin(theta_c);
      Real sin_m = std::sin(theta_m);
      Real sin_p = std::sin(theta_p);
      Real cos_c = std::cos(theta_c);
      Real cos_m = std::cos(theta_m);
      Real cos_p = std::cos(theta_p);
      Real sin_c_sq = SQR(sin_c);
      Real sin_m_sq = SQR(sin_m);
      Real sin_p_sq = SQR(sin_p);
      Real cos_c_sq = SQR(cos_c);
      Real cos_m_sq = SQR(cos_m);
      Real cos_p_sq = SQR(cos_p);
      Real sin_m_cu = sin_m_sq*sin_m;
      Real sin_p_cu = SQR(sin_p)*sin_p;

      // Volumes, areas, and lengths
      coord_vol_j1_(j) = std::abs(cos_m - cos_p);
      coord_vol_j2_(j) = SQR(a) * (cos_m_sq + cos_m * cos_p + cos_p_sq);
      coord_area1_j1_(j) = coord_vol_j1_(j);
      coord_area1_j2_(j) = coord_vol_j2_(j);
      coord_area2_j1_(j) = std::abs(sin_m);
      coord_area2_j2_(j) = SQR(a) * cos_m_sq;
      if (j == juu) {
        coord_area2_j1_(j+1) = std::abs(sin_p);
        coord_area2_j2_(j+1) = SQR(a) * cos_p_sq;
      }
      coord_area3_j1_(j) = coord_vol_j1_(j);
      coord_area3_j2_(j) = coord_vol_j2_(j);
      coord_len1_j1_(j) = coord_area2_j1_(j);
      coord_len1_j2_(j) = coord_area2_j2_(j);
      if (j == juu) {
        coord_len1_j1_(j+1) = coord_area2_j1_(j+1);
        coord_len1_j2_(j+1) = coord_area2_j2_(j+1);
      }
      coord_len2_j1_(j) = coord_vol_j1_(j);
      coord_len2_j2_(j) = coord_vol_j2_(j);
      coord_len3_j1_(j) = coord_area2_j1_(j);
      coord_len3_j2_(j) = coord_area2_j2_(j);
      if (j == juu) {
        coord_len3_j1_(j+1) = coord_area2_j1_(j+1);
        coord_len3_j2_(j+1) = coord_area2_j2_(j+1);
      }

      // Source terms
      coord_src_j1_(j) = sin_c;
      coord_src_j2_(j) = cos_c;

      // Metric coefficients
      metric_face1_j1_(j) = sin_c_sq;
      metric_face1_j2_(j) = cos_c_sq;
      metric_face2_j1_(j) = sin_m_sq;
      metric_face2_j2_(j) = cos_m_sq;
      if (j == juu) {
        metric_face2_j1_(j) = sin_p_sq;
        metric_face2_j2_(j) = cos_p_sq;
      }
      metric_face3_j1_(j) = sin_c_sq;
      metric_face3_j2_(j) = cos_c_sq;
    }

    // Calculate intermediate geometric quantities: phi-direction
    int kll, kuu;
    if (pmb->block_size.nx3 > 1) {
      kll = kl - ng; kuu = ku + ng;
    } else {
      kll = kl; kuu = ku;
    }
<<<<<<< HEAD
    for (int k = kll; k <= kuu; ++k) {
      // Volumes, areas, and lengths
=======
    for (int k=kll; k<=kuu; ++k) {
      // Volumes, areas, lengths, and widths
>>>>>>> b58b20b5
      coord_vol_k1_(k) = dx3f(k);
      coord_area1_k1_(k) = coord_vol_k1_(k);
      coord_area2_k1_(k) = coord_vol_k1_(k);
      coord_len3_k1_(k) = coord_vol_k1_(k);
    }

    // Calculate intermediate geometric quantities: r-theta-direction
    for (int j=jll; j<=juu; ++j) {
      for (int i=il-ng; i<=iu+ng; ++i) {
        // Useful quantities
        Real a2 = SQR(a);
        Real r_c = x1v(i);
        Real r_m = x1f(i);
        Real r_p = x1f(i+1);
        Real r_c_sq = SQR(r_c);
        Real r_m_sq = SQR(r_m);
        Real r_p_sq = SQR(r_p);
        Real r_m_qu = SQR(r_m_sq);
        Real r_p_qu = SQR(r_p_sq);
        Real theta_c = x2v(j);
        Real theta_m = x2f(j);
        Real theta_p = x2f(j+1);
        Real sin_c = std::sin(theta_c);
        Real sin_m = std::sin(theta_m);
        Real sin_p = std::sin(theta_p);
        Real cos_c = std::cos(theta_c);
        Real cos_m = std::cos(theta_m);
        Real cos_p = std::cos(theta_p);
        Real sin_c_sq = SQR(sin_c);
        Real sin_m_sq = SQR(sin_m);
        Real sin_p_sq = SQR(sin_p);
        Real cos_c_sq = SQR(cos_c);
        Real cos_m_sq = SQR(cos_m);
        Real cos_p_sq = SQR(cos_p);
        Real delta_m = r_m_sq - 2.0*m*r_m + a2;
        Real delta_p = r_p_sq - 2.0*m*r_p + a2;
        Real sigma_cc = r_c_sq + a2 * cos_c_sq;
        Real sigma_cm = r_c_sq + a2 * cos_m_sq;
        Real sigma_cp = r_c_sq + a2 * cos_p_sq;
        Real sigma_mc = r_m_sq + a2 * cos_c_sq;
        Real sigma_pc = r_p_sq + a2 * cos_c_sq;

<<<<<<< HEAD
=======
        // Volumes, areas, lengths, and widths
        coord_width3_ji1_(j,i) =
            std::sqrt(r_c_sq + a2
                      + 2.0 * m * a2 * r_c * sin_c_sq / (r_c_sq + a2 * cos_c_sq));

>>>>>>> b58b20b5
        // Coordinate transformations
        trans_face1_ji1_(j,i) = 1.0 / std::sqrt(1.0 + 2.0*m*r_m/sigma_mc);
        trans_face1_ji2_(j,i) =
            std::sqrt((sigma_mc + 2.0*m*r_m)
                      / (r_m_sq + a2 + 2.0*m*a2*r_m/sigma_mc * sin_c_sq));
        trans_face1_ji3_(j,i) = std::sqrt(sigma_mc);
        trans_face1_ji4_(j,i) =
            std::abs(sin_c)
            * std::sqrt(r_m_sq + a2 + 2.0*m*a2*r_m/sigma_mc * sin_c_sq);
        trans_face1_ji5_(j,i) =
            2.0*m*r_m * std::sqrt(sigma_mc/((sigma_mc + 2.0*m*r_m)
                                            * (r_m_qu + a2*r_m_sq + 2.0*m*a2*r_m
                                               + delta_m*a2*cos_c_sq)));
        trans_face1_ji6_(j,i) =
            -2.0*m*a*r_m * std::abs(sin_c)
            * std::sqrt(r_m_sq + a2 + 2.0*m*a2*r_m/sigma_mc * sin_c_sq)
            / (r_m_qu + a2*r_m_sq + 2.0*m*a2*r_m + delta_m*a2*cos_c_sq);
        trans_face1_ji7_(j,i) =
            -a * (sigma_mc + 2.0*m*r_m) * std::abs(sin_c)
            * std::sqrt(r_m_sq + a2 + 2.0*m*a2*r_m/sigma_mc * sin_c_sq)
            / (r_m_qu + a2*r_m_sq + 2.0*m*a2*r_m + delta_m*a2*cos_c_sq);
        if (i == (iu+ng)) {
          trans_face1_ji1_(j,i+1) = 1.0 / std::sqrt(1.0 + 2.0*m*r_p/sigma_pc);
          trans_face1_ji2_(j,i+1) =
              std::sqrt((sigma_pc + 2.0*m*r_p)
                        / (r_p_sq + a2 + 2.0*m*a2*r_p/sigma_pc * sin_c_sq));
          trans_face1_ji3_(j,i+1) = std::sqrt(sigma_pc);
          trans_face1_ji4_(j,i+1) =
              std::abs(sin_c)
              * std::sqrt(r_p_sq + a2 + 2.0*m*a2*r_p/sigma_pc * sin_c_sq);
          trans_face1_ji5_(j,i+1) =
              2.0*m*r_p * std::sqrt(sigma_pc/((sigma_pc + 2.0*m*r_p)
                                              * (r_p_qu + a2*r_p_sq + 2.0*m*a2*r_p
                                                 + delta_p*a2*cos_c_sq)));
          trans_face1_ji6_(j,i+1) =
              -2.0*m*a*r_p * std::abs(sin_c)
              * std::sqrt(r_p_sq + a2 + 2.0*m*a2*r_p/sigma_pc * sin_c_sq)
              / (r_p_qu + a2*r_p_sq + 2.0*m*a2*r_p + delta_p*a2*cos_c_sq);
          trans_face1_ji7_(j,i+1) =
              -a * (sigma_pc + 2.0*m*r_p) * std::abs(sin_c)
              * std::sqrt(r_p_sq + a2 + 2.0*m*a2*r_p/sigma_pc * sin_c_sq)
              / (r_p_qu + a2*r_p_sq + 2.0*m*a2*r_p + delta_p*a2*cos_c_sq);
        }

        trans_face2_ji1_(j,i) = 1.0 / std::sqrt(1.0 + 2.0*m*r_c/sigma_cm);
        trans_face2_ji2_(j,i) = std::sqrt(1.0 + 2.0*m*r_c/sigma_cm);
        trans_face2_ji3_(j,i) = std::sqrt(sigma_cm);
        trans_face2_ji4_(j,i) = std::sqrt(sigma_cm) * std::abs(sin_m);
        trans_face2_ji5_(j,i) = 2.0*m*r_c
                                / (sigma_cm * std::sqrt(1.0 + 2.0*m*r_c/sigma_cm));
        trans_face2_ji6_(j,i) = -a * sin_m_sq * std::sqrt(1.0 + 2.0*m*r_c/sigma_cm);
        if (j == juu) {
          trans_face2_ji1_(j+1,i) = 1.0 / std::sqrt(1.0 + 2.0*m*r_c/sigma_cp);
          trans_face2_ji2_(j+1,i) = std::sqrt(1.0 + 2.0*m*r_c/sigma_cp);
          trans_face2_ji3_(j+1,i) = std::sqrt(sigma_cp);
          trans_face2_ji4_(j+1,i) = std::sqrt(sigma_cp) * std::abs(sin_p);
          trans_face2_ji5_(j+1,i) = 2.0*m*r_c
                                    / (sigma_cp * std::sqrt(1.0 + 2.0*m*r_c/sigma_cp));
          trans_face2_ji6_(j+1,i) = -a * sin_p_sq * std::sqrt(1.0 + 2.0*m*r_c/sigma_cp);
        }
        trans_face3_ji1_(j,i) = 1.0 / std::sqrt(1.0 + 2.0*m*r_c/sigma_cc);
        trans_face3_ji2_(j,i) = std::sqrt(1.0 + 2.0*m*r_c/sigma_cc);
        trans_face3_ji3_(j,i) = std::sqrt(sigma_cc);
        trans_face3_ji4_(j,i) = std::sqrt(sigma_cc) * std::abs(sin_c);
        trans_face3_ji5_(j,i) = 2.0*m*r_c
                                / (sigma_cc * std::sqrt(1.0 + 2.0*m*r_c/sigma_cc));
        trans_face3_ji6_(j,i) = -a * sin_c_sq * std::sqrt(1.0 + 2.0*m*r_c/sigma_cc);
      }
    }
  }
}

//----------------------------------------------------------------------------------------
// Destructor

KerrSchild::~KerrSchild() {
  dx1v.DeleteAthenaArray();
  dx2v.DeleteAthenaArray();
  dx3v.DeleteAthenaArray();
  x1v.DeleteAthenaArray();
  x2v.DeleteAthenaArray();
  x3v.DeleteAthenaArray();
  if (pmy_block->pmy_mesh->multilevel && MAGNETIC_FIELDS_ENABLED) {
    x1s2.DeleteAthenaArray();
    x1s3.DeleteAthenaArray();
    x2s1.DeleteAthenaArray();
    x2s3.DeleteAthenaArray();
    x3s1.DeleteAthenaArray();
    x3s2.DeleteAthenaArray();
  }
  metric_cell_i1_.DeleteAthenaArray();
  metric_cell_j1_.DeleteAthenaArray();
  metric_cell_j2_.DeleteAthenaArray();
  if (coarse_flag == false) {
    coord_vol_i1_.DeleteAthenaArray();
    coord_vol_i2_.DeleteAthenaArray();
    coord_area1_i1_.DeleteAthenaArray();
    coord_area2_i1_.DeleteAthenaArray();
    coord_area2_i2_.DeleteAthenaArray();
    coord_area3_i1_.DeleteAthenaArray();
    coord_area3_i2_.DeleteAthenaArray();
    coord_len1_i1_.DeleteAthenaArray();
    coord_len1_i2_.DeleteAthenaArray();
    coord_len2_i1_.DeleteAthenaArray();
    coord_len3_i1_.DeleteAthenaArray();
    metric_face1_i1_.DeleteAthenaArray();
    metric_face2_i1_.DeleteAthenaArray();
    metric_face3_i1_.DeleteAthenaArray();
    g_.DeleteAthenaArray();
    gi_.DeleteAthenaArray();
    coord_vol_j1_.DeleteAthenaArray();
    coord_vol_j2_.DeleteAthenaArray();
    coord_area1_j1_.DeleteAthenaArray();
    coord_area1_j2_.DeleteAthenaArray();
    coord_area2_j1_.DeleteAthenaArray();
    coord_area2_j2_.DeleteAthenaArray();
    coord_area3_j1_.DeleteAthenaArray();
    coord_area3_j2_.DeleteAthenaArray();
    coord_len1_j1_.DeleteAthenaArray();
    coord_len1_j2_.DeleteAthenaArray();
    coord_len2_j1_.DeleteAthenaArray();
    coord_len2_j2_.DeleteAthenaArray();
    coord_len3_j1_.DeleteAthenaArray();
    coord_len3_j2_.DeleteAthenaArray();
    coord_src_j1_.DeleteAthenaArray();
    coord_src_j2_.DeleteAthenaArray();
    metric_face1_j1_.DeleteAthenaArray();
    metric_face1_j2_.DeleteAthenaArray();
    metric_face2_j1_.DeleteAthenaArray();
    metric_face2_j2_.DeleteAthenaArray();
    metric_face3_j1_.DeleteAthenaArray();
    metric_face3_j2_.DeleteAthenaArray();
    coord_vol_k1_.DeleteAthenaArray();
    coord_area1_k1_.DeleteAthenaArray();
    coord_area2_k1_.DeleteAthenaArray();
    coord_len3_k1_.DeleteAthenaArray();
    trans_face1_ji1_.DeleteAthenaArray();
    trans_face1_ji2_.DeleteAthenaArray();
    trans_face1_ji3_.DeleteAthenaArray();
    trans_face1_ji4_.DeleteAthenaArray();
    trans_face1_ji5_.DeleteAthenaArray();
    trans_face1_ji6_.DeleteAthenaArray();
    trans_face1_ji7_.DeleteAthenaArray();
    trans_face2_ji1_.DeleteAthenaArray();
    trans_face2_ji2_.DeleteAthenaArray();
    trans_face2_ji3_.DeleteAthenaArray();
    trans_face2_ji4_.DeleteAthenaArray();
    trans_face2_ji5_.DeleteAthenaArray();
    trans_face2_ji6_.DeleteAthenaArray();
    trans_face3_ji1_.DeleteAthenaArray();
    trans_face3_ji2_.DeleteAthenaArray();
    trans_face3_ji3_.DeleteAthenaArray();
    trans_face3_ji4_.DeleteAthenaArray();
    trans_face3_ji5_.DeleteAthenaArray();
    trans_face3_ji6_.DeleteAthenaArray();
  }
}

//----------------------------------------------------------------------------------------
// EdgeXLength functions: compute physical length at cell edge-X as vector
// Edge1(i,j,k) located at (i,j-1/2,k-1/2), i.e. (x1v(i), x2f(j), x3f(k))
// Edge2(i,j,k) located at (i-1/2,j,k-1/2), i.e. (x1f(i), x2v(j), x3f(k))
// Edge3(i,j,k) located at (i-1/2,j-1/2,k), i.e. (x1f(i), x2f(j), x3v(k))

void KerrSchild::Edge1Length(const int k, const int j, const int il, const int iu,
                             AthenaArray<Real> &lengths) {
  // \Delta L = 1/3 (r_+ - r_-) |\sin\theta_-|
  //     * (r_-^2 + r_- r_+ + r_+^2 + 3 a^2 \cos^2\theta_-)
#pragma omp simd
  for (int i=il; i<=iu; ++i) {
    lengths(i) = coord_len1_i1_(i) * coord_len1_j1_(j)
                 * (ONE_3RD * coord_len1_i2_(i) + coord_len1_j2_(j));
  }
  return;
}

void KerrSchild::Edge2Length(const int k, const int j, const int il, const int iu,
                             AthenaArray<Real> &lengths) {
  // \Delta L = 1/3 * |\cos\theta_- - \cos\theta_+|
  //     * (3 r_-^2 + a^2 (\cos^2\theta_- + \cos\theta_- \cos\theta_+ + \cos^2\theta_+))
#pragma omp simd
  for (int i=il; i<=iu; ++i) {
    lengths(i) = coord_len2_j1_(j) * (coord_len2_i1_(i) + ONE_3RD * coord_len2_j2_(j));
  }
  return;
}

void KerrSchild::Edge3Length(const int k, const int j, const int il, const int iu,
                             AthenaArray<Real> &lengths) {
  // \Delta L = (\phi_+ - \phi_-) |\sin\theta_-| (r_-^2 + a^2 \cos^2\theta_-)
#pragma omp simd
  for (int i=il; i<=iu; ++i) {
    lengths(i) = coord_len3_k1_(k) * coord_len3_j1_(j)
                 * (coord_len3_i1_(i) + coord_len3_j2_(j));
  }
  return;
}

//----------------------------------------------------------------------------------------
// GetEdgeXLength functions: return length of edge-X at (i,j,k)

Real KerrSchild::GetEdge1Length(const int k, const int j, const int i) {
  // \Delta L = 1/3 (r_+ - r_-) |\sin\theta_-|
  //     * (r_-^2 + r_- r_+ + r_+^2 + 3 a^2 \cos^2\theta_-)
  return coord_len1_i1_(i) * coord_len1_j1_(j)
      * (ONE_3RD * coord_len1_i2_(i) + coord_len1_j2_(j));
}

Real KerrSchild::GetEdge2Length(const int k, const int j, const int i) {
  // \Delta L = 1/3 * |\cos\theta_- - \cos\theta_+|
  //     * (3 r_-^2 + a^2 (\cos^2\theta_- + \cos\theta_- \cos\theta_+ + \cos^2\theta_+))
  return coord_len2_j1_(j) * (coord_len2_i1_(i) + ONE_3RD * coord_len2_j2_(j));
}

Real KerrSchild::GetEdge3Length(const int k, const int j, const int i) {
  // \Delta L = (\phi_+ - \phi_-) |\sin\theta_-| (r_-^2 + a^2 \cos^2\theta_-)
  return coord_len3_k1_(k) * coord_len3_j1_(j) * (coord_len3_i1_(i) + coord_len3_j2_(j));
}

//----------------------------------------------------------------------------------------
<<<<<<< HEAD
=======
// CenterWidthX functions: return physical width in X-dir at (i,j,k) cell-center

void KerrSchild::CenterWidth1(const int k, const int j, const int il, const int iu,
                              AthenaArray<Real> &dx1) {
#pragma omp simd
  for (int i=il; i<=iu; ++i) {
    // \Delta W >= \sqrt{r_+^2 + M^2} - \sqrt{r_-^2 + M^2}
    //     + M \log{(\sqrt{r_+^2 + M^2} + r_+) / (\sqrt{r_-^2 + M^2} + r_-)}
    dx1(i) = coord_width1_i1_(i);
  }
  return;
}

void KerrSchild::CenterWidth2(const int k, const int j, const int il, const int iu,
                              AthenaArray<Real> &dx2) {
#pragma omp simd
  for (int i=il; i<=iu; ++i) {
    // \Delta W >= r (\theta_+ - \theta_-)
    dx2(i) =  coord_width2_i1_(i) * coord_width2_j1_(j);
  }
  return;
}

void KerrSchild::CenterWidth3(const int k, const int j, const int il, const int iu,
                              AthenaArray<Real> &dx3) {
#pragma omp simd
  for (int i=il; i<=iu; ++i) {
    // \Delta W = |\sin\theta| (\phi_+ - \phi_-)
    //     * \sqrt{r^2 + a^2 + 2 M a^2 r \sin^2\theta / (r^2 + a^2 \cos^2\theta)}
    dx3(i) =  coord_width3_j1_(j) * coord_width3_k1_(k) * coord_width3_ji1_(j,i);
  }
  return;
}

//----------------------------------------------------------------------------------------
>>>>>>> b58b20b5
// FaceXArea functions: compute area of face with normal in X-dir as vector
// Inputs:
//   k,j: phi- and theta-indices
//   il,iu: r-index bounds
// Outputs:
//   areas: 1D array of interface areas orthogonal to X-face

void KerrSchild::Face1Area(const int k, const int j, const int il, const int iu,
                           AthenaArray<Real> &areas) {
  // \Delta A = 1/3 * |\cos\theta_- - \cos\theta_+| (\phi_+ - \phi_-)
  //     * (3 r_-^2 + a^2 (\cos^2\theta_- + \cos\theta_- \cos\theta_+ + \cos^2\theta_+))
#pragma omp simd
  for (int i=il; i<=iu; ++i) {
    areas(i) = GetFace1Area(k, j, i);
  }
  return;
}

void KerrSchild::Face2Area(const int k, const int j, const int il, const int iu,
                           AthenaArray<Real> &areas) {
  // \Delta A = 1/3 (r_+ - r_-) |\sin\theta_-| (\phi_+ - \phi_-)
  //     * (r_-^2 + r_- r_+ + r_+^2 + 3 a^2 \cos^2\theta_-)
#pragma omp simd
  for (int i=il; i<=iu; ++i) {
    areas(i) = coord_area2_i1_(i) * coord_area2_j1_(j) * coord_area2_k1_(k)
               * (ONE_3RD * coord_area2_i2_(i) + coord_area2_j2_(j));
  }
  return;
}

void KerrSchild::Face3Area(const int k, const int j, const int il, const int iu,
                           AthenaArray<Real> &areas) {
  // \Delta A = 1/3 (r_+ - r_-) |\cos\theta_- - \cos\theta_+|
  //     * (r_-^2 + r_- r_+ + r_+^2
  //     + a^2 (\cos^2\theta_- + \cos\theta_- \cos\theta_+ + \cos^2\theta_+))
#pragma omp simd
  for (int i=il; i<=iu; ++i) {
    areas(i) = ONE_3RD * coord_area3_i1_(i) * coord_area3_j1_(j)
               * (coord_area3_i2_(i) + coord_area3_j2_(j));
  }
  return;
}

//----------------------------------------------------------------------------------------
// GetFaceXArea functions: return area of face with normal in X-dir at (i,j,k)
// Inputs:
//   k,j,i: phi-, theta-, and r-indices
// return:
//   interface area orthogonal to X-face

Real KerrSchild::GetFace1Area(const int k, const int j, const int i) {
  // \Delta A = 1/3 * |\cos\theta_- - \cos\theta_+| (\phi_+ - \phi_-)
  //     * (3 r_-^2 + a^2 (\cos^2\theta_- + \cos\theta_- \cos\theta_+ + \cos^2\theta_+))
  return coord_area1_j1_(j) * coord_area1_k1_(k)
      * (coord_area1_i1_(i) + ONE_3RD * coord_area1_j2_(j));
}

Real KerrSchild::GetFace2Area(const int k, const int j, const int i) {
  // \Delta A = 1/3 (r_+ - r_-) |\sin\theta_-| (\phi_+ - \phi_-)
  //     * (r_-^2 + r_- r_+ + r_+^2 + 3 a^2 \cos^2\theta_-)
  return coord_area2_i1_(i) * coord_area2_j1_(j) * coord_area2_k1_(k)
      * (ONE_3RD * coord_area2_i2_(i) + coord_area2_j2_(j));
}

Real KerrSchild::GetFace3Area(const int k, const int j, const int i) {
  // \Delta A = 1/3 (r_+ - r_-) |\cos\theta_- - \cos\theta_+|
  //     * (r_-^2 + r_- r_+ + r_+^2
  //     + a^2 (\cos^2\theta_- + \cos\theta_- \cos\theta_+ + \cos^2\theta_+))
  return ONE_3RD * coord_area3_i1_(i) * coord_area3_j1_(j)
      * (coord_area3_i2_(i) + coord_area3_j2_(j));
}

//----------------------------------------------------------------------------------------
// Cell Volume function: compute volume of cell as vector
// Inputs:
//   k,j: phi- and theta-indices
//   il,iu: r-index bounds
// Outputs:
//   volumes: 1D array of cell volumes
// Notes:
//   \Delta V = 1/3 * (r_+ - r_-) |\cos\theta_- - \cos\theta_+| (\phi_+ - \phi_-)
//       * (r_-^2 + r_- r_+ + r_+^2
//       + a^2 (\cos^2\theta_- + \cos\theta_- \cos\theta_+ + \cos^2\theta_+))

void KerrSchild::CellVolume(const int k, const int j, const int il, const int iu,
                            AthenaArray<Real> &volumes) {
#pragma omp simd
  for (int i=il; i<=iu; ++i) {
    volumes(i) = ONE_3RD * coord_vol_i1_(i) * coord_vol_j1_(j) * coord_vol_k1_(k)
                 * (coord_vol_i2_(i) + coord_vol_j2_(j));
  }
  return;
}

//----------------------------------------------------------------------------------------
// GetCellVolume: returns cell volume at (i,j,k)
// Inputs:
//   k,j,i: phi-, theta-, and r-indices
// Outputs:
//   returned value: cell volume
// Notes:
//   \Delta V = 1/3 * (r_+ - r_-) |\cos\theta_- - \cos\theta_+| (\phi_+ - \phi_-)
//       * (r_-^2 + r_- r_+ + r_+^2
//       + a^2 (\cos^2\theta_- + \cos\theta_- \cos\theta_+ + \cos^2\theta_+))

Real KerrSchild::GetCellVolume(const int k, const int j, const int i) {
  return ONE_3RD * coord_vol_i1_(i) * coord_vol_j1_(j) * coord_vol_k1_(k)
      * (coord_vol_i2_(i) + coord_vol_j2_(j));
}

//----------------------------------------------------------------------------------------
// Coordinate (geometric) source term function
// Inputs:
//   dt: size of timestep
//   flux: 3D array of fluxes
//   prim: 3D array of primitive values at beginning of half timestep
//   bb_cc: 3D array of cell-centered magnetic fields
// Outputs:
//   cons: source terms added to 3D array of conserved variables

void KerrSchild::CoordSrcTerms(
    const Real dt, const AthenaArray<Real> *flux, const AthenaArray<Real> &prim,
    const AthenaArray<Real> &bb_cc, AthenaArray<Real> &cons) {
  // Extract ratio of specific heats
  const Real gamma_adi = pmy_block->peos->GetGamma();

  // Extract geometric quantities that do not depend on location
  const Real &m = bh_mass_;
  const Real &a = bh_spin_;
  Real a2 = SQR(a);

  // Go through cells
  for (int k = pmy_block->ks; k <= pmy_block->ke; ++k) {
    for (int j = pmy_block->js; j <= pmy_block->je; ++j) {
      // Extract geometric quantities that do not depend on r
      const Real &sin = coord_src_j1_(j);
      const Real &cos = coord_src_j2_(j);
      Real sin2 = SQR(sin);
      Real cos2 = SQR(cos);
      Real sincos = sin * cos;

      // Calculate metric coefficients
      CellMetric(k, j, pmy_block->is, pmy_block->ie, g_, gi_);

      // Go through 1D slice
#pragma omp simd
      for (int i = pmy_block->is; i <= pmy_block->ie; ++i) {
        // Extract geometric quantities
        const Real &g_00 = g_(I00,i);
        const Real &g_01 = g_(I01,i);
        const Real &g_03 = g_(I03,i);
        const Real &g_11 = g_(I11,i);
        const Real &g_13 = g_(I13,i);
        const Real &g_22 = g_(I22,i);
        const Real &g_33 = g_(I33,i);
        const Real &g00 = gi_(I00,i);
        const Real &g01 = gi_(I01,i);
        const Real &g11 = gi_(I11,i);
        const Real &g13 = gi_(I13,i);
        const Real &g22 = gi_(I22,i);
        const Real &g33 = gi_(I33,i);
        Real alpha = std::sqrt(-1.0/g00);
        const Real &r = x1v(i);
        Real r2_a2 = SQR(r) + a2;
        Real delta = r2_a2 - 2.0*m * r;
        Real sigma_sq = SQR(SQR(r) + a2 * cos2);
        Real xi = SQR(r) - a2 * cos2;
        Real d1_g_00 = -2.0*m * xi / sigma_sq;
        Real d1_g_01 = -2.0*m * xi / sigma_sq;
        Real d1_g_03 = 2.0*m * xi / sigma_sq * a * sin2;
        Real d1_g_11 = -2.0*m * xi / sigma_sq;
        Real d1_g_13 = 2.0*m * xi / sigma_sq * a * sin2;
        Real d1_g_22 = 2.0 * r;
        Real d1_g_33 = 2.0 * (r - m * xi / sigma_sq * a2 * sin2) * sin2;
        Real d2_g_00 = 4.0*m*a2 * r / sigma_sq * sincos;
        Real d2_g_01 = 4.0*m*a2 * r / sigma_sq * sincos;
        Real d2_g_03 = -4.0*m*a * r * r2_a2 / sigma_sq * sincos;
        Real d2_g_11 = 4.0*m*a2 * r / sigma_sq * sincos;
        Real d2_g_13 = -2.0 * (1.0 + 2.0*m * r * r2_a2 / sigma_sq) * a * sincos;
        Real d2_g_22 = -2.0*a2 * sincos;
        Real d2_g_33 = 2.0 * (delta + 2.0*m * r * SQR(r2_a2) / sigma_sq) * sincos;

        // Extract primitives
        const Real &rho = prim(IDN,k,j,i);
        const Real &pgas = prim(IEN,k,j,i);
        const Real &uu1 = prim(IVX,k,j,i);
        const Real &uu2 = prim(IVY,k,j,i);
        const Real &uu3 = prim(IVZ,k,j,i);

        // Calculate 4-velocity
        Real uu_sq = g_11*uu1*uu1 + 2.0*g_13*uu1*uu3 + g_22*uu2*uu2 + g_33*uu3*uu3;
        Real gamma = std::sqrt(1.0 + uu_sq);
        Real u0 = gamma / alpha;
        Real u1 = uu1 - alpha * gamma * g01;
        Real u2 = uu2;
        Real u3 = uu3;

        // Extract and calculate magnetic field
        Real b0 = 0.0, b1 = 0.0, b2 = 0.0, b3 = 0.0;
        Real b_sq = 0.0;
        if (MAGNETIC_FIELDS_ENABLED) {
          Real u_1 = g_01*u0 + g_11*u1 + g_13*u3;
          Real u_2 = g_22*u2;
          Real u_3 = g_03*u0 + g_13*u1 + g_33*u3;
          const Real &bb1 = bb_cc(IB1,k,j,i);
          const Real &bb2 = bb_cc(IB2,k,j,i);
          const Real &bb3 = bb_cc(IB3,k,j,i);
          b0 = u_1*bb1 + u_2*bb2 + u_3*bb3;
          b1 = (bb1 + b0 * u1) / u0;
          b2 = (bb2 + b0 * u2) / u0;
          b3 = (bb3 + b0 * u3) / u0;
          Real b_0 = g_00*b0 + g_01*b1 + g_03*b3;
          Real b_1 = g_01*b0 + g_11*b1 + g_13*b3;
          Real b_2 = g_22*b2;
          Real b_3 = g_03*b0 + g_13*b1 + g_33*b3;
          b_sq = b_0*b0 + b_1*b1 + b_2*b2 + b_3*b3;
        }

        // Calculate stress-energy tensor
        Real wtot = rho + gamma_adi/(gamma_adi-1.0) * pgas + b_sq;
        Real ptot = pgas + 0.5*b_sq;
        Real tt00 = wtot * u0 * u0 - b0 * b0 + ptot * g00;
        Real tt01 = wtot * u0 * u1 - b0 * b1 + ptot * g01;
        Real tt03 = wtot * u0 * u3 - b0 * b3;
        Real tt11 = wtot * u1 * u1 - b1 * b1 + ptot * g11;
        Real tt13 = wtot * u1 * u3 - b1 * b3 + ptot * g13;
        Real tt22 = wtot * u2 * u2 - b2 * b2 + ptot * g22;
        Real tt33 = wtot * u3 * u3 - b3 * b3 + ptot * g33;

        // Calculate source terms
        Real s_1 = 0.5 * (d1_g_00*tt00 + 2.0*d1_g_01*tt01 + 2.0*d1_g_03*tt03
                          + d1_g_11*tt11 + 2.0*d1_g_13*tt13
                          + d1_g_22*tt22 + d1_g_33*tt33);
        Real s_2 = 0.5 * (d2_g_00*tt00 + 2.0*d2_g_01*tt01 + 2.0*d2_g_03*tt03
                          + d2_g_11*tt11 + 2.0*d2_g_13*tt13
                          + d2_g_22*tt22 + d2_g_33*tt33);

        // Extract conserved quantities
        Real &m_1 = cons(IM1,k,j,i);
        Real &m_2 = cons(IM2,k,j,i);

        // Add source terms to conserved quantities
        m_1 += dt * s_1;
        m_2 += dt * s_2;
      }
    }
  }
  return;
}

//----------------------------------------------------------------------------------------
// Function for computing cell-centered metric coefficients
// Inputs:
//   k,j: phi- and theta-indices
//   il,iu: r-index bounds
// Outputs:
//   g: array of metric components in 1D
//   g_inv: array of inverse metric components in 1D

void KerrSchild::CellMetric(const int k, const int j, const int il, const int iu,
                            AthenaArray<Real> &g, AthenaArray<Real> &g_inv) {
  // Extract useful quantities that do not depend on r
  const Real &m = bh_mass_;
  const Real &a = bh_spin_;
  Real a2 = SQR(a);
  const Real &sin2 = metric_cell_j1_(j);
  const Real &cos2 = metric_cell_j2_(j);

  // Go through 1D block of cells
#pragma omp simd
  for (int i=il; i<=iu; ++i) {
    // Extract remaining useful quantities
    const Real &r = metric_cell_i1_(i);
    Real r2 = SQR(r);
    Real delta = r2 - 2.0*m*r + a2;
    Real sigma = r2 + a2 * cos2;

    // Set covariant metric coefficients
    g(I00,i) = -(1.0 - 2.0*m*r/sigma);
    g(I01,i) = 2.0*m*r/sigma;
    g(I03,i) = -2.0*m*a*r/sigma * sin2;
    g(I11,i) = 1.0 + 2.0*m*r/sigma;
    g(I13,i) = -(1.0 + 2.0*m*r/sigma) * a * sin2;
    g(I22,i) = sigma;
    g(I33,i) = (r2 + a2 + 2.0*m*a2*r/sigma * sin2) * sin2;

    // Set contravariant metric coefficients
    g_inv(I00,i) = -(1.0 + 2.0*m*r/sigma);
    g_inv(I01,i) = 2.0*m*r/sigma;
    g_inv(I11,i) = delta/sigma;
    g_inv(I13,i) = a/sigma;
    g_inv(I22,i) = 1.0/sigma;
    g_inv(I33,i) = 1.0 / (sigma * sin2);
  }
  return;
}

//----------------------------------------------------------------------------------------
// Function for computing face-centered metric coefficients: r-interface
// Inputs:
//   k,j: phi- and theta-indices
//   il,iu: r-index bounds
// Outputs:
//   g: array of metric components in 1D
//   g_inv: array of inverse metric components in 1D

void KerrSchild::Face1Metric(const int k, const int j, const int il, const int iu,
                             AthenaArray<Real> &g, AthenaArray<Real> &g_inv) {
  // Extract useful quantities that do not depend on r
  const Real &m = bh_mass_;
  const Real &a = bh_spin_;
  Real a2 = SQR(a);
  const Real &sin2 = metric_face1_j1_(j);
  const Real &cos2 = metric_face1_j2_(j);

  // Go through 1D block of cells
#pragma omp simd
  for (int i=il; i<=iu; ++i) {
    // Extract remaining useful quantities
    const Real &r = metric_face1_i1_(i);
    Real r2 = SQR(r);
    Real delta = r2 - 2.0*m*r + a2;
    Real sigma = r2 + a2 * cos2;

    // Set covariant metric coefficients
    g(I00,i) = -(1.0 - 2.0*m*r/sigma);
    g(I01,i) = 2.0*m*r/sigma;
    g(I03,i) = -2.0*m*a*r/sigma * sin2;
    g(I11,i) = 1.0 + 2.0*m*r/sigma;
    g(I13,i) = -(1.0 + 2.0*m*r/sigma) * a * sin2;
    g(I22,i) = sigma;
    g(I33,i) = (r2 + a2 + 2.0*m*a2*r/sigma * sin2) * sin2;

    // Set contravariant metric coefficients
    g_inv(I00,i) = -(1.0 + 2.0*m*r/sigma);
    g_inv(I01,i) = 2.0*m*r/sigma;
    g_inv(I11,i) = delta/sigma;
    g_inv(I13,i) = a/sigma;
    g_inv(I22,i) = 1.0/sigma;
    g_inv(I33,i) = 1.0 / (sigma * sin2);
  }
  return;
}

//----------------------------------------------------------------------------------------
// Function for computing face-centered metric coefficients: theta-interface
// Inputs:
//   k,j: phi- and theta-indices
//   il,iu: r-index bounds
// Outputs:
//   g: array of metric components in 1D
//   g_inv: array of inverse metric components in 1D

void KerrSchild::Face2Metric(const int k, const int j, const int il, const int iu,
                             AthenaArray<Real> &g, AthenaArray<Real> &g_inv) {
  // Extract useful quantities that do not depend on r
  const Real &m = bh_mass_;
  const Real &a = bh_spin_;
  Real a2 = SQR(a);
  const Real &sin2 = metric_face2_j1_(j);
  const Real &cos2 = metric_face2_j2_(j);

  // Go through 1D block of cells
#pragma omp simd
  for (int i=il; i<=iu; ++i) {
    // Extract remaining useful quantities
    const Real &r = metric_face2_i1_(i);
    Real r2 = SQR(r);
    Real delta = r2 - 2.0*m*r + a2;
    Real sigma = r2 + a2 * cos2;

    // Set covariant metric coefficients
    g(I00,i) = -(1.0 - 2.0*m*r/sigma);
    g(I01,i) = 2.0*m*r/sigma;
    g(I03,i) = -2.0*m*a*r/sigma * sin2;
    g(I11,i) = 1.0 + 2.0*m*r/sigma;
    g(I13,i) = -(1.0 + 2.0*m*r/sigma) * a * sin2;
    g(I22,i) = sigma;
    g(I33,i) = (r2 + a2 + 2.0*m*a2*r/sigma * sin2) * sin2;

    // Set contravariant metric coefficients
    g_inv(I00,i) = -(1.0 + 2.0*m*r/sigma);
    g_inv(I01,i) = 2.0*m*r/sigma;
    g_inv(I11,i) = delta/sigma;
    g_inv(I13,i) = a/sigma;
    g_inv(I22,i) = 1.0/sigma;
    g_inv(I33,i) = 1.0 / (sigma * sin2);
  }
  return;
}

//----------------------------------------------------------------------------------------
// Function for computing face-centered metric coefficients: phi-interface
// Inputs:
//   k,j: phi- and theta-indices
//   il,iu: r-index bounds
// Outputs:
//   g: array of metric components in 1D
//   g_inv: array of inverse metric components in 1D

void KerrSchild::Face3Metric(const int k, const int j, const int il, const int iu,
                             AthenaArray<Real> &g, AthenaArray<Real> &g_inv) {
  // Extract useful quantities that do not depend on r
  const Real &m = bh_mass_;
  const Real &a = bh_spin_;
  Real a2 = SQR(a);
  const Real &sin2 = metric_face3_j1_(j);
  const Real &cos2 = metric_face3_j2_(j);

  // Go through 1D block of cells
#pragma omp simd
  for (int i=il; i<=iu; ++i) {
    // Extract remaining useful quantities
    const Real &r = metric_face3_i1_(i);
    Real r2 = SQR(r);
    Real delta = r2 - 2.0*m*r + a2;
    Real sigma = r2 + a2 * cos2;

    // Set covariant metric coefficients
    g(I00,i) = -(1.0 - 2.0*m*r/sigma);
    g(I01,i) = 2.0*m*r/sigma;
    g(I03,i) = -2.0*m*a*r/sigma * sin2;
    g(I11,i) = 1.0 + 2.0*m*r/sigma;
    g(I13,i) = -(1.0 + 2.0*m*r/sigma) * a * sin2;
    g(I22,i) = sigma;
    g(I33,i) = (r2 + a2 + 2.0*m*a2*r/sigma * sin2) * sin2;

    // Set contravariant metric coefficients
    g_inv(I00,i) = -(1.0 + 2.0*m*r/sigma);
    g_inv(I01,i) = 2.0*m*r/sigma;
    g_inv(I11,i) = delta/sigma;
    g_inv(I13,i) = a/sigma;
    g_inv(I22,i) = 1.0/sigma;
    g_inv(I33,i) = 1.0 / (sigma * sin2);
  }
  return;
}

//----------------------------------------------------------------------------------------
// Function for transforming primitives to locally flat frame: r-interface
// Inputs:
//   k,j: phi- and theta-indices
//   il,iu: r-index bounds
//   bb1: 1D array of normal components B^1 of magnetic field, in global coordinates
//   prim_l: 1D array of left primitives, using global coordinates
//   prim_r: 1D array of right primitives, using global coordinates
// Outputs:
//   prim_l: values overwritten in local coordinates
//   prim_r: values overwritten in local coordinates
//   bbx: 1D array of normal magnetic fields, in local coordinates
// Notes:
//   expects \tilde{u}^1/\tilde{u}^2/\tilde{u}^3 in IVX/IVY/IVZ slots
//   expects B^1 in bb1
//   expects B^2/B^3 in IBY/IBZ slots
//   puts \tilde{u}^x/\tilde{u}^y/\tilde{u}^z in IVX/IVY/IVZ slots
//   puts B^x in bbx
//   puts B^y/B^z in IBY/IBZ slots
//   u^\hat{i} = M^\hat{i}_j \tilde{u}^j

void KerrSchild::PrimToLocal1(
    const int k, const int j, const int il, const int iu,
    const AthenaArray<Real> &bb1, AthenaArray<Real> &prim_l, AthenaArray<Real> &prim_r,
    AthenaArray<Real> &bbx) {
  // Calculate metric coefficients
  if (MAGNETIC_FIELDS_ENABLED)
    Face1Metric(k, j, il, iu, g_, gi_);

  // Go through 1D block of cells
#pragma omp simd
  for (int i=il; i<=iu; ++i) {
    // Extract transformation coefficients
    const Real &mt_0 = trans_face1_ji1_(j,i);
    const Real &mx_0 = trans_face1_ji5_(j,i);
    const Real &mx_1 = trans_face1_ji2_(j,i);
    const Real &my_2 = trans_face1_ji3_(j,i);
    const Real &mz_0 = trans_face1_ji6_(j,i);
    const Real &mz_1 = trans_face1_ji7_(j,i);
    const Real &mz_3 = trans_face1_ji4_(j,i);

    // Extract global projected 4-velocities
    Real uu1_l = prim_l(IVX,i);
    Real uu2_l = prim_l(IVY,i);
    Real uu3_l = prim_l(IVZ,i);
    Real uu1_r = prim_r(IVX,i);
    Real uu2_r = prim_r(IVY,i);
    Real uu3_r = prim_r(IVZ,i);

    // Transform projected 4-velocities
    Real ux_l = mx_1*uu1_l;
    Real uy_l = my_2*uu2_l;
    Real uz_l = mz_1*uu1_l + mz_3*uu3_l;
    Real ux_r = mx_1*uu1_r;
    Real uy_r = my_2*uu2_r;
    Real uz_r = mz_1*uu1_r + mz_3*uu3_r;

    // Set local projected 4-velocities
    prim_l(IVX,i) = ux_l;
    prim_l(IVY,i) = uy_l;
    prim_l(IVZ,i) = uz_l;
    prim_r(IVX,i) = ux_r;
    prim_r(IVY,i) = uy_r;
    prim_r(IVZ,i) = uz_r;

    // Transform magnetic field if necessary
    if (MAGNETIC_FIELDS_ENABLED) {
      // Extract metric coefficients
      const Real &g_00 = g_(I00,i);
      const Real &g_01 = g_(I01,i);
      const Real &g_03 = g_(I03,i);
      const Real &g_10 = g_(I01,i);
      const Real &g_11 = g_(I11,i);
      const Real &g_13 = g_(I13,i);
      const Real &g_22 = g_(I22,i);
      const Real &g_30 = g_(I03,i);
      const Real &g_31 = g_(I13,i);
      const Real &g_33 = g_(I33,i);
      const Real &g01 = gi_(I01,i);
      Real alpha = std::sqrt(-1.0/gi_(I00,i));

      // Calculate global 4-velocities
      Real tmp = g_11*uu1_l*uu1_l + 2.0*g_13*uu1_l*uu3_l + g_22*uu2_l*uu2_l
                 + g_33*uu3_l*uu3_l;
      Real gamma_l = std::sqrt(1.0 + tmp);
      Real u0_l = gamma_l / alpha;
      Real u1_l = uu1_l - alpha * gamma_l * g01;
      Real u2_l = uu2_l;
      Real u3_l = uu3_l;
      tmp = g_11*uu1_r*uu1_r + 2.0*g_13*uu1_r*uu3_r + g_22*uu2_r*uu2_r + g_33*uu3_r*uu3_r;
      Real gamma_r = std::sqrt(1.0 + tmp);
      Real u0_r = gamma_r / alpha;
      Real u1_r = uu1_r - alpha * gamma_r * g01;
      Real u2_r = uu2_r;
      Real u3_r = uu3_r;

      // Extract global magnetic fields
      const Real &bb1_l = bb1(i);
      const Real &bb1_r = bb1(i);
      Real &bb2_l = prim_l(IBY,i);
      Real &bb3_l = prim_l(IBZ,i);
      Real &bb2_r = prim_r(IBY,i);
      Real &bb3_r = prim_r(IBZ,i);

      // Calculate global 4-magnetic fields
      Real b0_l = g_10*bb1_l*u0_l + g_11*bb1_l*u1_l + g_13*bb1_l*u3_l + g_22*bb2_l*u2_l
                  + g_30*bb3_l*u0_l + g_31*bb3_l*u1_l + g_33*bb3_l*u3_l;
      Real b1_l = (bb1_l + b0_l * u1_l) / u0_l;
      Real b2_l = (bb2_l + b0_l * u2_l) / u0_l;
      Real b3_l = (bb3_l + b0_l * u3_l) / u0_l;
      Real b0_r = g_10*bb1_r*u0_r + g_11*bb1_r*u1_r + g_13*bb1_r*u3_r + g_22*bb2_r*u2_r
                  + g_30*bb3_r*u0_r + g_31*bb3_r*u1_r + g_33*bb3_r*u3_r;
      Real b1_r = (bb1_r + b0_r * u1_r) / u0_r;
      Real b2_r = (bb2_r + b0_r * u2_r) / u0_r;
      Real b3_r = (bb3_r + b0_r * u3_r) / u0_r;

      // Transform 4-velocities
      Real ut_l = gamma_l;
      Real ut_r = gamma_r;

      // Transform 4-magnetic fields
      Real bt_l = mt_0*b0_l;
      Real bx_l = mx_0*b0_l + mx_1*b1_l;
      Real by_l = my_2*b2_l;
      Real bz_l = mz_0*b0_l + mz_1*b1_l + mz_3*b3_l;
      Real bt_r = mt_0*b0_r;
      Real bx_r = mx_0*b0_r + mx_1*b1_r;
      Real by_r = my_2*b2_r;
      Real bz_r = mz_0*b0_r + mz_1*b1_r + mz_3*b3_r;

      // Set local magnetic fields
      Real bbx_l = ut_l * bx_l - ux_l * bt_l;
      Real bbx_r = ut_r * bx_r - ux_r * bt_r;
      bbx(i) = 0.5 * (bbx_l + bbx_r);
      bb2_l = ut_l * by_l - uy_l * bt_l;
      bb3_l = ut_l * bz_l - uz_l * bt_l;
      bb2_r = ut_r * by_r - uy_r * bt_r;
      bb3_r = ut_r * bz_r - uz_r * bt_r;
    }
  }
  return;
}

//----------------------------------------------------------------------------------------
// Function for transforming primitives to locally flat frame: theta-interface
// Inputs:
//   k,j: phi- and theta-indices
//   il,iu: r-index bounds
//   bb2: 1D array of normal components B^2 of magnetic field, in global coordinates
//   prim_l: 1D array of left primitives, using global coordinates
//   prim_r: 1D array of right primitives, using global coordinates
// Outputs:
//   prim_l: values overwritten in local coordinates
//   prim_r: values overwritten in local coordinates
//   bbx: 1D array of normal magnetic fields, in local coordinates
// Notes:
//   expects \tilde{u}^1/\tilde{u}^2/\tilde{u}^3 in IVX/IVY/IVZ slots
//   expects B^2 in bb2
//   expects B^3/B^1 in IBY/IBZ slots
//   puts \tilde{u}^x/\tilde{u}^y/\tilde{u}^z in IVY/IVZ/IVX slots
//   puts B^x in bbx
//   puts B^y/B^z in IBY/IBZ slots
//   u^\hat{i} = M^\hat{i}_j \tilde{u}^j

void KerrSchild::PrimToLocal2(
    const int k, const int j, const int il, const int iu,
    const AthenaArray<Real> &bb2, AthenaArray<Real> &prim_l, AthenaArray<Real> &prim_r,
    AthenaArray<Real> &bbx) {
  // Calculate metric coefficients
  if (MAGNETIC_FIELDS_ENABLED)
    Face2Metric(k, j, il, iu, g_, gi_);

  // Go through 1D block of cells
#pragma omp simd
  for (int i=il; i<=iu; ++i) {
    // Extract transformation coefficients
    const Real &mt_0 = trans_face2_ji1_(j,i);
    const Real &mx_2 = trans_face2_ji3_(j,i);
    const Real &my_3 = trans_face2_ji4_(j,i);
    const Real &mz_0 = trans_face2_ji5_(j,i);
    const Real &mz_1 = trans_face2_ji2_(j,i);
    const Real &mz_3 = trans_face2_ji6_(j,i);

    // Extract global projected 4-velocities
    Real uu1_l = prim_l(IVX,i);
    Real uu2_l = prim_l(IVY,i);
    Real uu3_l = prim_l(IVZ,i);
    Real uu1_r = prim_r(IVX,i);
    Real uu2_r = prim_r(IVY,i);
    Real uu3_r = prim_r(IVZ,i);

    // Transform projected 4-velocities
    Real ux_l = mx_2*uu2_l;
    Real uy_l = my_3*uu3_l;
    Real uz_l = mz_1*uu1_l + mz_3*uu3_l;
    Real ux_r = mx_2*uu2_r;
    Real uy_r = my_3*uu3_r;
    Real uz_r = mz_1*uu1_r + mz_3*uu3_r;

    // Set local projected 4-velocities
    prim_l(IVY,i) = ux_l;
    prim_l(IVZ,i) = uy_l;
    prim_l(IVX,i) = uz_l;
    prim_r(IVY,i) = ux_r;
    prim_r(IVZ,i) = uy_r;
    prim_r(IVX,i) = uz_r;

    // Transform magnetic field if necessary
    if (MAGNETIC_FIELDS_ENABLED) {
      // Extract metric coefficients
      const Real &g_00 = g_(I00,i);
      const Real &g_01 = g_(I01,i);
      const Real &g_03 = g_(I03,i);
      const Real &g_10 = g_(I01,i);
      const Real &g_11 = g_(I11,i);
      const Real &g_13 = g_(I13,i);
      const Real &g_22 = g_(I22,i);
      const Real &g_30 = g_(I03,i);
      const Real &g_31 = g_(I13,i);
      const Real &g_33 = g_(I33,i);
      const Real &g01 = gi_(I01,i);
      Real alpha = std::sqrt(-1.0/gi_(I00,i));

      // Calculate global 4-velocities
      Real tmp = g_11*uu1_l*uu1_l + 2.0*g_13*uu1_l*uu3_l + g_22*uu2_l*uu2_l
                 + g_33*uu3_l*uu3_l;
      Real gamma_l = std::sqrt(1.0 + tmp);
      Real u0_l = gamma_l / alpha;
      Real u1_l = uu1_l - alpha * gamma_l * g01;
      Real u2_l = uu2_l;
      Real u3_l = uu3_l;
      tmp = g_11*uu1_r*uu1_r + 2.0*g_13*uu1_r*uu3_r + g_22*uu2_r*uu2_r + g_33*uu3_r*uu3_r;
      Real gamma_r = std::sqrt(1.0 + tmp);
      Real u0_r = gamma_r / alpha;
      Real u1_r = uu1_r - alpha * gamma_r * g01;
      Real u2_r = uu2_r;
      Real u3_r = uu3_r;

      // Extract global magnetic fields
      const Real &bb2_l = bb2(i);
      const Real &bb2_r = bb2(i);
      Real &bb3_l = prim_l(IBY,i);
      Real &bb1_l = prim_l(IBZ,i);
      Real &bb3_r = prim_r(IBY,i);
      Real &bb1_r = prim_r(IBZ,i);

      // Calculate global 4-magnetic fields
      Real b0_l = g_10*bb1_l*u0_l + g_11*bb1_l*u1_l + g_13*bb1_l*u3_l + g_22*bb2_l*u2_l
                  + g_30*bb3_l*u0_l + g_31*bb3_l*u1_l + g_33*bb3_l*u3_l;
      Real b1_l = (bb1_l + b0_l * u1_l) / u0_l;
      Real b2_l = (bb2_l + b0_l * u2_l) / u0_l;
      Real b3_l = (bb3_l + b0_l * u3_l) / u0_l;
      Real b0_r = g_10*bb1_r*u0_r + g_11*bb1_r*u1_r + g_13*bb1_r*u3_r + g_22*bb2_r*u2_r
                  + g_30*bb3_r*u0_r + g_31*bb3_r*u1_r + g_33*bb3_r*u3_r;
      Real b1_r = (bb1_r + b0_r * u1_r) / u0_r;
      Real b2_r = (bb2_r + b0_r * u2_r) / u0_r;
      Real b3_r = (bb3_r + b0_r * u3_r) / u0_r;

      // Transform 4-velocities
      Real ut_l = gamma_l;
      Real ut_r = gamma_r;

      // Transform 4-magnetic fields
      Real bt_l = mt_0*b0_l;
      Real bx_l = mx_2*b2_l;
      Real by_l = my_3*b3_l;
      Real bz_l = mz_0*b0_l + mz_1*b1_l + mz_3*b3_l;
      Real bt_r = mt_0*b0_r;
      Real bx_r = mx_2*b2_r;
      Real by_r = my_3*b3_r;
      Real bz_r = mz_0*b0_r + mz_1*b1_r + mz_3*b3_r;

      // Set local magnetic fields
      Real bbx_l = ut_l * bx_l - ux_l * bt_l;
      Real bbx_r = ut_r * bx_r - ux_r * bt_r;
      bbx(i) = 0.5 * (bbx_l + bbx_r);
      bb3_l = ut_l * by_l - uy_l * bt_l;
      bb1_l = ut_l * bz_l - uz_l * bt_l;
      bb3_r = ut_r * by_r - uy_r * bt_r;
      bb1_r = ut_r * bz_r - uz_r * bt_r;
    }
  }
  return;
}

//----------------------------------------------------------------------------------------
// Function for transforming primitives to locally flat frame: phi-interface
// Inputs:
//   k,j: phi- and theta-indices
//   il,iu: r-index bounds
//   bb3: 1D array of normal components B^3 of magnetic field, in global coordinates
//   prim_l: 1D array of left primitives, using global coordinates
//   prim_r: 1D array of right primitives, using global coordinates
// Outputs:
//   prim_l: values overwritten in local coordinates
//   prim_r: values overwritten in local coordinates
//   bbx: 1D array of normal magnetic fields, in local coordinates
// Notes:
//   expects \tilde{u}^1/\tilde{u}^2/\tilde{u}^3 in IVX/IVY/IVZ slots
//   expects B^3 in bb3
//   expects B^1/B^2 in IBY/IBZ slots
//   puts \tilde{u}^x/\tilde{u}^y/\tilde{u}^z in IVZ/IVX/IVY slots
//   puts B^x in bbx
//   puts B^y/B^z in IBY/IBZ slots
//   u^\hat{i} = M^\hat{i}_j \tilde{u}^j

void KerrSchild::PrimToLocal3(
    const int k, const int j, const int il, const int iu,
    const AthenaArray<Real> &bb3, AthenaArray<Real> &prim_l, AthenaArray<Real> &prim_r,
    AthenaArray<Real> &bbx) {
  // Calculate metric coefficients
  if (MAGNETIC_FIELDS_ENABLED)
    Face3Metric(k, j, il, iu, g_, gi_);

  // Go through 1D block of cells
#pragma omp simd
  for (int i=il; i<=iu; ++i) {
    // Extract transformation coefficients
    const Real &mt_0 = trans_face3_ji1_(j,i);
    const Real &mx_3 = trans_face3_ji4_(j,i);
    const Real &my_0 = trans_face3_ji5_(j,i);
    const Real &my_1 = trans_face3_ji2_(j,i);
    const Real &my_3 = trans_face3_ji6_(j,i);
    const Real &mz_2 = trans_face3_ji3_(j,i);

    // Extract global projected 4-velocities
    Real uu1_l = prim_l(IVX,i);
    Real uu2_l = prim_l(IVY,i);
    Real uu3_l = prim_l(IVZ,i);
    Real uu1_r = prim_r(IVX,i);
    Real uu2_r = prim_r(IVY,i);
    Real uu3_r = prim_r(IVZ,i);

    // Transform projected 4-velocities
    Real ux_l = mx_3*uu3_l;
    Real uy_l = my_1*uu1_l + my_3*uu3_l;
    Real uz_l = mz_2*uu2_l;
    Real ux_r = mx_3*uu3_r;
    Real uy_r = my_1*uu1_r + my_3*uu3_r;
    Real uz_r = mz_2*uu2_r;

    // Set local projected 4-velocities
    prim_l(IVZ,i) = ux_l;
    prim_l(IVX,i) = uy_l;
    prim_l(IVY,i) = uz_l;
    prim_r(IVZ,i) = ux_r;
    prim_r(IVX,i) = uy_r;
    prim_r(IVY,i) = uz_r;

    // Transform magnetic field if necessary
    if (MAGNETIC_FIELDS_ENABLED) {
      // Extract metric coefficients
      const Real &g_00 = g_(I00,i);
      const Real &g_01 = g_(I01,i);
      const Real &g_03 = g_(I03,i);
      const Real &g_10 = g_(I01,i);
      const Real &g_11 = g_(I11,i);
      const Real &g_13 = g_(I13,i);
      const Real &g_22 = g_(I22,i);
      const Real &g_30 = g_(I03,i);
      const Real &g_31 = g_(I13,i);
      const Real &g_33 = g_(I33,i);
      const Real &g01 = gi_(I01,i);
      Real alpha = std::sqrt(-1.0/gi_(I00,i));

      // Calculate global 4-velocities
      Real tmp = g_11*uu1_l*uu1_l + 2.0*g_13*uu1_l*uu3_l + g_22*uu2_l*uu2_l
                 + g_33*uu3_l*uu3_l;
      Real gamma_l = std::sqrt(1.0 + tmp);
      Real u0_l = gamma_l / alpha;
      Real u1_l = uu1_l - alpha * gamma_l * g01;
      Real u2_l = uu2_l;
      Real u3_l = uu3_l;
      tmp = g_11*uu1_r*uu1_r + 2.0*g_13*uu1_r*uu3_r + g_22*uu2_r*uu2_r + g_33*uu3_r*uu3_r;
      Real gamma_r = std::sqrt(1.0 + tmp);
      Real u0_r = gamma_r / alpha;
      Real u1_r = uu1_r - alpha * gamma_r * g01;
      Real u2_r = uu2_r;
      Real u3_r = uu3_r;

      // Extract global magnetic fields
      const Real &bb3_l = bb3(i);
      const Real &bb3_r = bb3(i);
      Real &bb1_l = prim_l(IBY,i);
      Real &bb2_l = prim_l(IBZ,i);
      Real &bb1_r = prim_r(IBY,i);
      Real &bb2_r = prim_r(IBZ,i);

      // Calculate global 4-magnetic fields
      Real b0_l = g_10*bb1_l*u0_l + g_11*bb1_l*u1_l + g_13*bb1_l*u3_l + g_22*bb2_l*u2_l
                  + g_30*bb3_l*u0_l + g_31*bb3_l*u1_l + g_33*bb3_l*u3_l;
      Real b1_l = (bb1_l + b0_l * u1_l) / u0_l;
      Real b2_l = (bb2_l + b0_l * u2_l) / u0_l;
      Real b3_l = (bb3_l + b0_l * u3_l) / u0_l;
      Real b0_r = g_10*bb1_r*u0_r + g_11*bb1_r*u1_r + g_13*bb1_r*u3_r + g_22*bb2_r*u2_r
                  + g_30*bb3_r*u0_r + g_31*bb3_r*u1_r + g_33*bb3_r*u3_r;
      Real b1_r = (bb1_r + b0_r * u1_r) / u0_r;
      Real b2_r = (bb2_r + b0_r * u2_r) / u0_r;
      Real b3_r = (bb3_r + b0_r * u3_r) / u0_r;

      // Transform 4-velocities
      Real ut_l = gamma_l;
      Real ut_r = gamma_r;

      // Transform 4-magnetic fields
      Real bt_l = mt_0*b0_l;
      Real bx_l = mx_3*b3_l;
      Real by_l = my_0*b0_l + my_1*b1_l + my_3*b3_l;
      Real bz_l = mz_2*b2_l;
      Real bt_r = mt_0*b0_r;
      Real bx_r = mx_3*b3_r;
      Real by_r = my_0*b0_r + my_1*b1_r + my_3*b3_r;
      Real bz_r = mz_2*b2_r;

      // Set local magnetic fields
      Real bbx_l = ut_l * bx_l - ux_l * bt_l;
      Real bbx_r = ut_r * bx_r - ux_r * bt_r;
      bbx(i) = 0.5 * (bbx_l + bbx_r);
      bb1_l = ut_l * by_l - uy_l * bt_l;
      bb2_l = ut_l * bz_l - uz_l * bt_l;
      bb1_r = ut_r * by_r - uy_r * bt_r;
      bb2_r = ut_r * bz_r - uz_r * bt_r;
    }
  }
  return;
}

//----------------------------------------------------------------------------------------
// Function for transforming fluxes to global frame: r-interface
// Inputs:
//   k,j: phi- and theta-indices
//   il,iu: r-index bounds
//   cons: 1D array of conserved quantities, using local coordinates
//   bbx: 1D array of longitudinal magnetic fields, in local coordinates
//   flux: 3D array of hydrodynamical fluxes, using local coordinates
//   ey,ez: 3D arrays of magnetic fluxes (electric fields), using local coordinates
// Outputs:
//   flux: values overwritten in global coordinates
//   ey,ez: values overwritten in global coordinates
// Notes:
//   expects values and x-fluxes of Mx/My/Mz in IM1/IM2/IM3 slots
//   expects values and x-fluxes of By/Bz in IBY/IBZ slots and ey/ez
//   puts r-fluxes of M1/M2/M3 in IM1/IM2/IM3 slots
//   puts r-fluxes of B2/B3 in ey/ez

void KerrSchild::FluxToGlobal1(
    const int k, const int j, const int il, const int iu,
    const AthenaArray<Real> &cons, const AthenaArray<Real> &bbx, AthenaArray<Real> &flux,
    AthenaArray<Real> &ey, AthenaArray<Real> &ez) {
  // Calculate metric coefficients
  Face1Metric(k, j, il, iu, g_, gi_);

  // Go through 1D block of cells
#pragma omp simd
  for (int i=il; i<=iu; ++i) {
    // Extract transformation coefficients
    const Real &mt_0 = trans_face1_ji1_(j,i);
    const Real &mx_0 = trans_face1_ji5_(j,i);
    const Real &mx_1 = trans_face1_ji2_(j,i);
    const Real &my_2 = trans_face1_ji3_(j,i);
    const Real &mz_1 = trans_face1_ji7_(j,i);
    const Real &mz_3 = trans_face1_ji4_(j,i);
    Real m0_tm = 1.0/mt_0;
    Real m1_tm = -mx_0/(mt_0*mx_1);
    Real m1_x = 1.0/mx_1;
    Real m2_y = 1.0/my_2;
    Real m3_x = -mz_1/(mx_1*mz_3);
    Real m3_z = 1.0/mz_3;

    // Extract local conserved quantities and fluxes
    Real dt = cons(IDN,i);
    Real ttt = cons(IEN,i);
    Real ttx = cons(IM1,i);
    Real tty = cons(IM2,i);
    Real ttz = cons(IM3,i);
    Real dx = flux(IDN,k,j,i);
    Real txt = flux(IEN,k,j,i);
    Real txx = flux(IM1,k,j,i);
    Real txy = flux(IM2,k,j,i);
    Real txz = flux(IM3,k,j,i);

    // Transform stress-energy tensor
    Real t10 = m1_tm*m0_tm*ttt + m1_x*m0_tm*txt;
    Real t11 = m1_tm*m1_tm*ttt + m1_tm*m1_x*ttx + m1_x*m1_tm*txt + m1_x*m1_x*txx;
    Real t12 = m1_tm*m2_y*tty + m1_x*m2_y*txy;
    Real t13 = m1_tm*m3_x*ttx + m1_tm*m3_z*ttz + m1_x*m3_x*txx + m1_x*m3_z*txz;

    // Extract metric coefficients
    const Real &g_00 = g_(I00,i);
    const Real &g_01 = g_(I01,i);
    const Real &g_03 = g_(I03,i);
    const Real &g_10 = g_(I01,i);
    const Real &g_11 = g_(I11,i);
    const Real &g_13 = g_(I13,i);
    const Real &g_22 = g_(I22,i);
    const Real &g_30 = g_(I03,i);
    const Real &g_31 = g_(I13,i);
    const Real &g_33 = g_(I33,i);

    // Extract global fluxes
    Real &d1 = flux(IDN,k,j,i);
    Real &t1_0 = flux(IEN,k,j,i);
    Real &t1_1 = flux(IM1,k,j,i);
    Real &t1_2 = flux(IM2,k,j,i);
    Real &t1_3 = flux(IM3,k,j,i);

    // Set fluxes
    d1 = m1_tm*dt + m1_x*dx;
    t1_0 = g_00*t10 + g_01*t11 + g_03*t13;
    t1_1 = g_10*t10 + g_11*t11 + g_13*t13;
    t1_2 = g_22*t12;
    t1_3 = g_30*t10 + g_31*t11 + g_33*t13;

    // Transform magnetic fluxes if necessary
    if (MAGNETIC_FIELDS_ENABLED) {
      Real fxt = bbx(i);
      Real fyt = cons(IBY,i);
      Real fzt = cons(IBZ,i);
      Real fyx = -ey(k,j,i);
      Real fzx = ez(k,j,i);
      Real f21 = m2_y*m1_tm*fyt + m2_y*m1_x*fyx;
      Real f31 = m3_x*m1_tm*fxt + m3_z*m1_tm*fzt + m3_z*m1_x*fzx;
      ey(k,j,i) = -f21;
      ez(k,j,i) = f31;
    }
  }
  return;
}

//----------------------------------------------------------------------------------------
// Function for transforming fluxes to global frame: theta-interface
// Inputs:
//   k,j: phi- and theta-indices
//   il,iu: r-index bounds
//   cons: 1D array of conserved quantities, using local coordinates
//   bbx: 1D array of longitudinal magnetic fields, in local coordinates
//   flux: 3D array of hydrodynamical fluxes, using local coordinates
//   ey,ez: 3D arrays of magnetic fluxes (electric fields), using local coordinates
// Outputs:
//   flux: values overwritten in global coordinates
//   ey,ez: values overwritten in global coordinates
// Notes:
//   expects values and x-fluxes of Mx/My/Mz in IM2/IM3/IM1 slots
//   expects values and x-fluxes of By/Bz in IBY/IBZ slots and ey/ez
//   puts theta-fluxes of M1/M2/M3 in IM1/IM2/IM3 slots
//   puts theta-fluxes of B3/B1 in ey/ez

void KerrSchild::FluxToGlobal2(
    const int k, const int j, const int il, const int iu,
    const AthenaArray<Real> &cons, const AthenaArray<Real> &bbx, AthenaArray<Real> &flux,
    AthenaArray<Real> &ey, AthenaArray<Real> &ez) {
  // Calculate metric coefficients
  Face2Metric(k, j, il, iu, g_, gi_);

  // Go through 1D block of cells
#pragma omp simd
  for (int i=il; i<=iu; ++i) {
    // Extract transformation coefficients
    const Real &mt_0 = trans_face2_ji1_(j,i);
    const Real &mx_2 = trans_face2_ji3_(j,i);
    const Real &my_3 = trans_face2_ji4_(j,i);
    const Real &mz_0 = trans_face2_ji5_(j,i);
    const Real &mz_1 = trans_face2_ji2_(j,i);
    const Real &mz_3 = trans_face2_ji6_(j,i);
    Real m0_tm = 1.0/mt_0;
    Real m1_tm = -mz_0/(mt_0*mz_1);
    Real m1_y = -mz_3/(mz_1*my_3);
    Real m1_z = 1.0/mz_1;
    Real m2_x = 1.0/mx_2;
    Real m3_y = 1.0/my_3;

    // Extract local conserved quantities and fluxes
    Real dt = cons(IDN,i);
    Real ttt = cons(IEN,i);
    Real ttx = cons(IM1,i);
    Real tty = cons(IM2,i);
    Real ttz = cons(IM3,i);
    Real dx = flux(IDN,k,j,i);
    Real txt = flux(IEN,k,j,i);
    Real txx = flux(IM2,k,j,i);
    Real txy = flux(IM3,k,j,i);
    Real txz = flux(IM1,k,j,i);

    // Transform stress-energy tensor
    Real t20 = m2_x*m0_tm*txt;
    Real t21 = m2_x*m1_tm*txt + m2_x*m1_y*txy + m2_x*m1_z*txz;
    Real t22 = m2_x*m2_x*txx;
    Real t23 = m2_x*m3_y*txy;

    // Extract metric coefficients
    const Real &g_00 = g_(I00,i);
    const Real &g_01 = g_(I01,i);
    const Real &g_03 = g_(I03,i);
    const Real &g_10 = g_(I01,i);
    const Real &g_11 = g_(I11,i);
    const Real &g_13 = g_(I13,i);
    const Real &g_22 = g_(I22,i);
    const Real &g_30 = g_(I03,i);
    const Real &g_31 = g_(I13,i);
    const Real &g_33 = g_(I33,i);

    // Extract global fluxes
    Real &d2 = flux(IDN,k,j,i);
    Real &t2_0 = flux(IEN,k,j,i);
    Real &t2_1 = flux(IM1,k,j,i);
    Real &t2_2 = flux(IM2,k,j,i);
    Real &t2_3 = flux(IM3,k,j,i);

    // Set fluxes
    d2 = m2_x*dx;
    t2_0 = g_00*t20 + g_01*t21 + g_03*t23;
    t2_1 = g_10*t20 + g_11*t21 + g_13*t23;
    t2_2 = g_22*t22;
    t2_3 = g_30*t20 + g_31*t21 + g_33*t23;

    // Transform magnetic fluxes if necessary
    if (MAGNETIC_FIELDS_ENABLED) {
      Real ftx = -bbx(i);
      Real fyx = -ey(k,j,i);
      Real fzx = ez(k,j,i);
      Real f32 = m3_y*m2_x*fyx;
      Real f12 = m1_tm*m2_x*ftx + m1_y*m2_x*fyx + m1_z*m2_x*fzx;
      ey(k,j,i) = -f32;
      ez(k,j,i) = f12;
    }
  }
  return;
}

//----------------------------------------------------------------------------------------
// Function for transforming fluxes to global frame: phi-interface
// Inputs:
//   k,j: phi- and theta-indices
//   il,iu: r-index bounds
//   cons: 1D array of conserved quantities, using local coordinates
//   bbx: 1D array of longitudinal magnetic fields, in local coordinates
//   flux: 3D array of hydrodynamical fluxes, using local coordinates
//   ey,ez: 3D arrays of magnetic fluxes (electric fields), using local coordinates
// Outputs:
//   flux: values overwritten in global coordinates
//   ey,ez: values overwritten in global coordinates
// Notes:
//   expects values and x-fluxes of Mx/My/Mz in IM3/IM1/IM2 slots
//   expects values and x-fluxes of By/Bz in IBY/IBZ slots and ey/ez
//   puts phi-fluxes of M1/M2/M3 in IM1/IM2/IM3 slots
//   puts phi-fluxes of B1/B2 in ey/ez

void KerrSchild::FluxToGlobal3(
    const int k, const int j, const int il, const int iu,
    const AthenaArray<Real> &cons, const AthenaArray<Real> &bbx, AthenaArray<Real> &flux,
    AthenaArray<Real> &ey, AthenaArray<Real> &ez) {
  // Calculate metric coefficients
  Face3Metric(k, j, il, iu, g_, gi_);

  // Go through 1D block of cells
#pragma omp simd
  for (int i=il; i<=iu; ++i) {
    // Extract transformation coefficients
    const Real &mt_0 = trans_face3_ji1_(j,i);
    const Real &mx_3 = trans_face3_ji4_(j,i);
    const Real &my_0 = trans_face3_ji5_(j,i);
    const Real &my_1 = trans_face3_ji2_(j,i);
    const Real &my_3 = trans_face3_ji6_(j,i);
    const Real &mz_2 = trans_face3_ji3_(j,i);
    Real m0_tm = 1.0/mt_0;
    Real m1_tm = -my_0/(mt_0*my_1);
    Real m1_x = -my_3/(my_1*mx_3);
    Real m1_y = 1.0/my_1;
    Real m2_z = 1.0/mz_2;
    Real m3_x = 1.0/mx_3;

    // Extract local conserved quantities and fluxes
    Real dt = cons(IDN,i);
    Real ttt = cons(IEN,i);
    Real ttx = cons(IM1,i);
    Real tty = cons(IM2,i);
    Real ttz = cons(IM3,i);
    Real dx = flux(IDN,k,j,i);
    Real txt = flux(IEN,k,j,i);
    Real txx = flux(IM3,k,j,i);
    Real txy = flux(IM1,k,j,i);
    Real txz = flux(IM2,k,j,i);

    // Transform stress-energy tensor
    Real t30 = m3_x*m0_tm*txt;
    Real t31 = m3_x*m1_tm*txt + m3_x*m1_x*txx + m3_x*m1_y*txy;
    Real t32 = m3_x*m2_z*txz;
    Real t33 = m3_x*m3_x*txx;

    // Extract metric coefficients
    const Real &g_00 = g_(I00,i);
    const Real &g_01 = g_(I01,i);
    const Real &g_03 = g_(I03,i);
    const Real &g_10 = g_(I01,i);
    const Real &g_11 = g_(I11,i);
    const Real &g_13 = g_(I13,i);
    const Real &g_22 = g_(I22,i);
    const Real &g_30 = g_(I03,i);
    const Real &g_31 = g_(I13,i);
    const Real &g_33 = g_(I33,i);

    // Extract global fluxes
    Real &d3 = flux(IDN,k,j,i);
    Real &t3_0 = flux(IEN,k,j,i);
    Real &t3_1 = flux(IM1,k,j,i);
    Real &t3_2 = flux(IM2,k,j,i);
    Real &t3_3 = flux(IM3,k,j,i);

    // Set fluxes
    d3 = m3_x*dx;
    t3_0 = g_00*t30 + g_01*t31 + g_03*t33;
    t3_1 = g_10*t30 + g_11*t31 + g_13*t33;
    t3_2 = g_22*t32;
    t3_3 = g_30*t30 + g_31*t31 + g_33*t33;

    // Transform magnetic fluxes if necessary
    if (MAGNETIC_FIELDS_ENABLED) {
      Real ftx = -bbx(i);
      Real fyx = -ey(k,j,i);
      Real fzx = ez(k,j,i);
      Real f13 = m1_tm*m3_x*ftx + m1_y*m3_x*fyx;
      Real f23 = m2_z*m3_x*fzx;
      ey(k,j,i) = -f13;
      ez(k,j,i) = f23;
    }
  }
  return;
}

//----------------------------------------------------------------------------------------
// Function for raising covariant components of a vector
// Inputs:
//   a_0,a_1,a_2,a_3: covariant components of vector
//   k,j,i: indices of cell in which transformation is desired
// Outputs:
//   pa0,pa1,pa2,pa3: pointers to contravariant 4-vector components

void KerrSchild::RaiseVectorCell(Real a_0, Real a_1, Real a_2, Real a_3, int k, int j,
                                 int i, Real *pa0, Real *pa1, Real *pa2, Real *pa3) {
  // Extract geometric quantities
  const Real &m = bh_mass_;
  const Real &a = bh_spin_;
  Real asq = SQR(a);
  const Real &r = metric_cell_i1_(i);
  Real rsq = SQR(r);
  const Real &sin2 = metric_cell_j1_(j);
  const Real &cos2 = metric_cell_j2_(j);
  Real delta = rsq - 2.0*m*r + asq;
  Real sigma = rsq + asq * cos2;

  // Calculate metric coefficients
  Real g00 = -(1.0 + 2.0*m*r/sigma);
  Real g01 = 2.0*m*r/sigma;
  Real g02 = 0.0;
  Real g03 = 0.0;
  Real g11 = delta/sigma;
  Real g12 = 0.0;
  Real g13 = a/sigma;
  Real g22 = 1.0/sigma;
  Real g23 = 0.0;
  Real g33 = 1.0/(sigma*sin2);
  const Real &g10 = g01;
  const Real &g20 = g02;
  const Real &g21 = g12;
  const Real &g30 = g03;
  const Real &g31 = g13;
  const Real &g32 = g23;

  // Set raised components
  *pa0 = g00*a_0 + g01*a_1 + g02*a_2 + g03*a_3;
  *pa1 = g10*a_0 + g11*a_1 + g12*a_2 + g13*a_3;
  *pa2 = g20*a_0 + g21*a_1 + g22*a_2 + g23*a_3;
  *pa3 = g30*a_0 + g31*a_1 + g32*a_2 + g33*a_3;
  return;
}

//----------------------------------------------------------------------------------------
// Function for lowering contravariant components of a vector
// Inputs:
//   a0,a1,a2,a3: contravariant components of vector
//   k,j,i: indices of cell in which transformation is desired
// Outputs:
//   pa_0,pa_1,pa_2,pa_3: pointers to covariant 4-vector components

void KerrSchild::LowerVectorCell(Real a0, Real a1, Real a2, Real a3, int k, int j, int i,
                                 Real *pa_0, Real *pa_1, Real *pa_2, Real *pa_3) {
  // Extract geometric quantities
  const Real &m = bh_mass_;
  const Real &a = bh_spin_;
  Real asq = SQR(a);
  const Real &r = metric_cell_i1_(i);
  Real rsq = SQR(r);
  const Real &sin2 = metric_cell_j1_(j);
  const Real &cos2 = metric_cell_j2_(j);
  Real sigma = rsq + asq * cos2;

  // Calculate metric coefficients
  Real g_00 = -(1.0 - 2.0*m*r/sigma);
  Real g_01 = 2.0*m*r/sigma;
  Real g_02 = 0.0;
  Real g_03 = -2.0*m*a*r/sigma * sin2;
  Real g_11 = 1.0 + 2.0*m*r/sigma;
  Real g_12 = 0.0;
  Real g_13 = -(1.0 + 2.0*m*r/sigma) * a * sin2;
  Real g_22 = sigma;
  Real g_23 = 0.0;
  Real g_33 = (rsq + asq + 2.0*m*asq*r/sigma * sin2) * sin2;
  const Real &g_10 = g_01;
  const Real &g_20 = g_02;
  const Real &g_21 = g_12;
  const Real &g_30 = g_03;
  const Real &g_31 = g_13;
  const Real &g_32 = g_23;

  // Set lowered components
  *pa_0 = g_00*a0 + g_01*a1 + g_02*a2 + g_03*a3;
  *pa_1 = g_10*a0 + g_11*a1 + g_12*a2 + g_13*a3;
  *pa_2 = g_20*a0 + g_21*a1 + g_22*a2 + g_23*a3;
  *pa_3 = g_30*a0 + g_31*a1 + g_32*a2 + g_33*a3;
  return;
}<|MERGE_RESOLUTION|>--- conflicted
+++ resolved
@@ -205,6 +205,8 @@
     coord_len1_i2_.NewAthenaArray(ncells1);
     coord_len2_i1_.NewAthenaArray(ncells1+1);
     coord_len3_i1_.NewAthenaArray(ncells1+1);
+    coord_width1_i1_.NewAthenaArray(ncells1);
+    coord_width2_i1_.NewAthenaArray(ncells1);
     metric_face1_i1_.NewAthenaArray(ncells1+1);
     metric_face2_i1_.NewAthenaArray(ncells1);
     metric_face3_i1_.NewAthenaArray(ncells1);
@@ -226,6 +228,10 @@
     coord_len2_j2_.NewAthenaArray(ncells2);
     coord_len3_j1_.NewAthenaArray(ncells2+1);
     coord_len3_j2_.NewAthenaArray(ncells2+1);
+    coord_width2_j1_.NewAthenaArray(ncells2);
+    coord_width3_j1_.NewAthenaArray(ncells2);
+    coord_width3_j2_.NewAthenaArray(ncells2);
+    coord_width3_j3_.NewAthenaArray(ncells2);
     coord_src_j1_.NewAthenaArray(ncells2);
     coord_src_j2_.NewAthenaArray(ncells2);
     metric_face1_j1_.NewAthenaArray(ncells2);
@@ -240,8 +246,10 @@
     coord_area1_k1_.NewAthenaArray(ncells3);
     coord_area2_k1_.NewAthenaArray(ncells3);
     coord_len3_k1_.NewAthenaArray(ncells3);
+    coord_width3_k1_.NewAthenaArray(ncells3);
 
     // Allocate arrays for intermediate geometric quantities: r-theta-direction
+    coord_width3_ji1_.NewAthenaArray(ncells2, ncells1);
     trans_face1_ji1_.NewAthenaArray(ncells2, ncells1+1);
     trans_face1_ji2_.NewAthenaArray(ncells2, ncells1+1);
     trans_face1_ji3_.NewAthenaArray(ncells2, ncells1+1);
@@ -275,7 +283,7 @@
       Real rm_m = std::sqrt(r_m_sq + SQR(m));
       Real rm_p = std::sqrt(r_p_sq + SQR(m));
 
-      // Volumes, areas, and lengths
+      // Volumes, areas, lengths, and widths
       coord_vol_i1_(i) = dx1f(i);
       coord_vol_i2_(i) = r_m_sq + r_m * r_p + r_p_sq;
       coord_area1_i1_(i) = SQR(r_m);
@@ -296,6 +304,8 @@
       if (i == (iu+ng)) {
         coord_len3_i1_(i+1) = coord_area1_i1_(i+1);
       }
+      coord_width1_i1_(i) = rm_p - rm_m + m * std::log((rm_p + r_p) / (rm_m + r_m));
+      coord_width2_i1_(i) = x1v(i);
 
       // Metric coefficients
       metric_face1_i1_(i) = r_m;
@@ -327,7 +337,7 @@
       Real sin_m_cu = sin_m_sq*sin_m;
       Real sin_p_cu = SQR(sin_p)*sin_p;
 
-      // Volumes, areas, and lengths
+      // Volumes, areas, lengths, and widths
       coord_vol_j1_(j) = std::abs(cos_m - cos_p);
       coord_vol_j2_(j) = SQR(a) * (cos_m_sq + cos_m * cos_p + cos_p_sq);
       coord_area1_j1_(j) = coord_vol_j1_(j);
@@ -354,6 +364,10 @@
         coord_len3_j1_(j+1) = coord_area2_j1_(j+1);
         coord_len3_j2_(j+1) = coord_area2_j2_(j+1);
       }
+      coord_width2_j1_(j) = dx2f(j);
+      coord_width3_j1_(j) = std::abs(sin_c);
+      coord_width3_j2_(j) = SQR(a) * sin_c_sq;
+      coord_width3_j3_(j) = SQR(a) * cos_c_sq;
 
       // Source terms
       coord_src_j1_(j) = sin_c;
@@ -379,17 +393,13 @@
     } else {
       kll = kl; kuu = ku;
     }
-<<<<<<< HEAD
-    for (int k = kll; k <= kuu; ++k) {
-      // Volumes, areas, and lengths
-=======
     for (int k=kll; k<=kuu; ++k) {
       // Volumes, areas, lengths, and widths
->>>>>>> b58b20b5
       coord_vol_k1_(k) = dx3f(k);
       coord_area1_k1_(k) = coord_vol_k1_(k);
       coord_area2_k1_(k) = coord_vol_k1_(k);
       coord_len3_k1_(k) = coord_vol_k1_(k);
+      coord_width3_k1_(k) = coord_vol_k1_(k);
     }
 
     // Calculate intermediate geometric quantities: r-theta-direction
@@ -428,14 +438,11 @@
         Real sigma_mc = r_m_sq + a2 * cos_c_sq;
         Real sigma_pc = r_p_sq + a2 * cos_c_sq;
 
-<<<<<<< HEAD
-=======
         // Volumes, areas, lengths, and widths
         coord_width3_ji1_(j,i) =
             std::sqrt(r_c_sq + a2
                       + 2.0 * m * a2 * r_c * sin_c_sq / (r_c_sq + a2 * cos_c_sq));
 
->>>>>>> b58b20b5
         // Coordinate transformations
         trans_face1_ji1_(j,i) = 1.0 / std::sqrt(1.0 + 2.0*m*r_m/sigma_mc);
         trans_face1_ji2_(j,i) =
@@ -541,6 +548,8 @@
     coord_len1_i2_.DeleteAthenaArray();
     coord_len2_i1_.DeleteAthenaArray();
     coord_len3_i1_.DeleteAthenaArray();
+    coord_width1_i1_.DeleteAthenaArray();
+    coord_width2_i1_.DeleteAthenaArray();
     metric_face1_i1_.DeleteAthenaArray();
     metric_face2_i1_.DeleteAthenaArray();
     metric_face3_i1_.DeleteAthenaArray();
@@ -560,6 +569,10 @@
     coord_len2_j2_.DeleteAthenaArray();
     coord_len3_j1_.DeleteAthenaArray();
     coord_len3_j2_.DeleteAthenaArray();
+    coord_width2_j1_.DeleteAthenaArray();
+    coord_width3_j1_.DeleteAthenaArray();
+    coord_width3_j2_.DeleteAthenaArray();
+    coord_width3_j3_.DeleteAthenaArray();
     coord_src_j1_.DeleteAthenaArray();
     coord_src_j2_.DeleteAthenaArray();
     metric_face1_j1_.DeleteAthenaArray();
@@ -572,6 +585,8 @@
     coord_area1_k1_.DeleteAthenaArray();
     coord_area2_k1_.DeleteAthenaArray();
     coord_len3_k1_.DeleteAthenaArray();
+    coord_width3_k1_.DeleteAthenaArray();
+    coord_width3_ji1_.DeleteAthenaArray();
     trans_face1_ji1_.DeleteAthenaArray();
     trans_face1_ji2_.DeleteAthenaArray();
     trans_face1_ji3_.DeleteAthenaArray();
@@ -656,8 +671,6 @@
 }
 
 //----------------------------------------------------------------------------------------
-<<<<<<< HEAD
-=======
 // CenterWidthX functions: return physical width in X-dir at (i,j,k) cell-center
 
 void KerrSchild::CenterWidth1(const int k, const int j, const int il, const int iu,
@@ -693,7 +706,6 @@
 }
 
 //----------------------------------------------------------------------------------------
->>>>>>> b58b20b5
 // FaceXArea functions: compute area of face with normal in X-dir as vector
 // Inputs:
 //   k,j: phi- and theta-indices
