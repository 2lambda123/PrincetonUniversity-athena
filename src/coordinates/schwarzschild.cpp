//========================================================================================
// Athena++ astrophysical MHD code
// Copyright(C) 2014 James M. Stone <jmstone@princeton.edu> and other code contributors
// Licensed under the 3-clause BSD License, see LICENSE file for details
//========================================================================================
//! \file schwarzschild.cpp
//  \brief implements functions for Schwarzschild spacetime and spherical (t,r,theta,phi)
//  coordinates in a derived class of the Coordinates abstract base class.
//  Original implementation by CJ White.
//
// Notes:
//   coordinates: t, r, theta, phi
//   parameters: M (mass)
//   metric:
//     ds^2 = -\alpha^2 dt^2 + 1/\alpha^2 * dr^2 + r^2 (d\theta^2 + \sin^2\theta d\phi^2)
//     where \alpha = \sqrt(1 - 2M/r)

// C headers

// C++ headers
#include <cmath>  // abs(), acos(), cos(), log(), pow(), sin(), sqrt()

// Athena++ headers
#include "../athena.hpp"
#include "../athena_arrays.hpp"
#include "../eos/eos.hpp"
#include "../mesh/mesh.hpp"
#include "../parameter_input.hpp"
#include "coordinates.hpp"

//----------------------------------------------------------------------------------------
// Schwarzschild Constructor
// Inputs:
//   pmb: pointer to MeshBlock containing this grid
//   pin: pointer to runtime inputs
//   flag: true if object is for coarse grid only in an AMR calculation

Schwarzschild::Schwarzschild(MeshBlock *pmb, ParameterInput *pin, bool flag)
    : Coordinates(pmb, pin, flag) {
  // Set indices
  pmy_block = pmb;
  coarse_flag = flag;
  int il, iu, jl, ju, kl, ku, ng;
  if (coarse_flag == true) {
    il = pmb->cis;
    iu = pmb->cie;
    jl = pmb->cjs;
    ju = pmb->cje;
    kl = pmb->cks;
    ku = pmb->cke;
    ng = NGHOST;
  } else {
    il = pmb->is;
    iu = pmb->ie;
    jl = pmb->js;
    ju = pmb->je;
    kl = pmb->ks;
    ku = pmb->ke;
    ng = NGHOST;
  }
  Mesh *pm = pmy_block->pmy_mesh;
  RegionSize& mesh_size = pmy_block->pmy_mesh->mesh_size;
  RegionSize& block_size = pmy_block->block_size;

  // Allocate arrays for volume-centered coordinates and positions of cells
  int ncells1 = (iu-il+1) + 2*ng;
  int ncells2 = 1, ncells3 = 1;
  if (block_size.nx2 > 1) ncells2 = (ju-jl+1) + 2*ng;
  if (block_size.nx3 > 1) ncells3 = (ku-kl+1) + 2*ng;
  dx1v.NewAthenaArray(ncells1);
  dx2v.NewAthenaArray(ncells2);
  dx3v.NewAthenaArray(ncells3);
  x1v.NewAthenaArray(ncells1);
  x2v.NewAthenaArray(ncells2);
  x3v.NewAthenaArray(ncells3);

  // Allocate arrays for area weighted positions for AMR/SMR MHD
  if (pm->multilevel && MAGNETIC_FIELDS_ENABLED) {
    x1s2.NewAthenaArray(ncells1);
    x1s3.NewAthenaArray(ncells1);
    x2s1.NewAthenaArray(ncells2);
    x2s3.NewAthenaArray(ncells2);
    x3s1.NewAthenaArray(ncells3);
    x3s2.NewAthenaArray(ncells3);
  }

  // Set parameters
  bh_mass_ = pin->GetReal("coord", "m");
  const Real &m = bh_mass_;

  // Initialize volume-averaged coordinates and spacings: r-direction
  for (int i=il-ng; i<=iu+ng; ++i) {
    Real r_m = x1f(i);
    Real r_p = x1f(i+1);
    x1v(i) = std::pow(0.5 * (r_m*r_m*r_m + r_p*r_p*r_p), ONE_3RD);
  }
  for (int i=il-ng; i<=iu+ng-1; ++i) {
    dx1v(i) = x1v(i+1) - x1v(i);
  }

  // Initialize volume-averaged coordinates and spacings: theta-direction
  if (pmb->block_size.nx2 == 1) {
    Real theta_m = x2f(jl);
    Real theta_p = x2f(jl+1);
    x2v(jl) = std::acos(0.5 * (std::cos(theta_m) + std::cos(theta_p)));
    dx2v(jl) = dx2f(jl);
  } else {
    for (int j=jl-ng; j<=ju+ng; ++j) {
      Real theta_m = x2f(j);
      Real theta_p = x2f(j+1);
      x2v(j) = std::acos(0.5 * (std::cos(theta_m) + std::cos(theta_p)));
    }
    for (int j=jl-ng; j<=ju+ng-1; ++j) {
      dx2v(j) = x2v(j+1) - x2v(j);
    }
  }

  // Initialize volume-averaged coordinates and spacings: phi-direction
  if (pmb->block_size.nx3 == 1) {
    Real phi_m = x3f(kl);
    Real phi_p = x3f(kl+1);
    x3v(kl) = 0.5 * (phi_m + phi_p);
    dx3v(kl) = dx3f(kl);
  } else {
    for (int k=kl-ng; k<=ku+ng; ++k) {
      Real phi_m = x3f(k);
      Real phi_p = x3f(k+1);
      x3v(k) = 0.5 * (phi_m + phi_p);
    }
    for (int k=kl-ng; k<=ku+ng-1; ++k) {
      dx3v(k) = x3v(k+1) - x3v(k);
    }
  }

  // Initialize area-averaged coordinates used with MHD AMR
  if (pmb->pmy_mesh->multilevel && MAGNETIC_FIELDS_ENABLED) {
    for (int i=il-ng; i<=iu+ng; ++i) {
      x1s2(i) = x1s3(i) = x1v(i);
    }
    if (pmb->block_size.nx2 == 1) {
      x2s1(jl) = x2s3(jl) = x2v(jl);
    } else {
      for (int j=jl-ng; j<=ju+ng; ++j) {
        x2s1(j) = x2s3(j) = x2v(j);
      }
    }
    if (pmb->block_size.nx3 == 1) {
      x3s1(kl) = x3s2(kl) = x3v(kl);
    } else {
      for (int k=kl-ng; k<=ku+ng; ++k) {
        x3s1(k) = x3s2(k) = x3v(k);
      }
    }
  }

  // Allocate and compute arrays for intermediate geometric quantities always needed
  metric_cell_i1_.NewAthenaArray(ncells1);
  metric_cell_j1_.NewAthenaArray(ncells2);
  for (int i=il-ng; i<=iu+ng; ++i) {
    Real r_c = x1v(i);
    Real alpha_c = std::sqrt(1.0 - 2.0*m/r_c);
    metric_cell_i1_(i) = SQR(alpha_c);
  }

  int jll, juu;
  if (pmb->block_size.nx2 > 1) {
    jll = jl - ng; juu = ju + ng;
  } else {
    jll = jl; juu = ju;
  }
  for (int j=jll; j<=juu; ++j) {
    Real sin_c = std::sin(x2v(j));
    Real sin_c_sq = SQR(sin_c);
    metric_cell_j1_(j) = sin_c_sq;
  }

  // Allocate and compute arrays for intermediate geometric quantities that are only
  // needed if object is NOT a coarse mesh
  if (coarse_flag == false) {
    // Allocate arrays for intermediate geometric quantities: r-direction
    coord_vol_i1_.NewAthenaArray(ncells1);
    coord_area1_i1_.NewAthenaArray(ncells1+1);
    coord_area2_i1_.NewAthenaArray(ncells1);
    coord_area3_i1_.NewAthenaArray(ncells1);
    coord_len1_i1_.NewAthenaArray(ncells1);
    coord_len2_i1_.NewAthenaArray(ncells1+1);
    coord_len3_i1_.NewAthenaArray(ncells1+1);
    metric_face1_i1_.NewAthenaArray(ncells1+1);
    metric_face2_i1_.NewAthenaArray(ncells1);
    metric_face3_i1_.NewAthenaArray(ncells1);
    trans_face1_i1_.NewAthenaArray(ncells1+1);
    trans_face2_i1_.NewAthenaArray(ncells1);
    trans_face3_i1_.NewAthenaArray(ncells1);
    g_.NewAthenaArray(NMETRIC, ncells1+1);
    gi_.NewAthenaArray(NMETRIC, ncells1+1);

    // Allocate arrays for intermediate geometric quantities: theta-direction
    coord_vol_j1_.NewAthenaArray(ncells2);
    coord_area1_j1_.NewAthenaArray(ncells2);
    coord_area2_j1_.NewAthenaArray(ncells2+1);
    coord_area3_j1_.NewAthenaArray(ncells2);
    coord_len1_j1_.NewAthenaArray(ncells2+1);
    coord_len2_j1_.NewAthenaArray(ncells2);
    coord_len3_j1_.NewAthenaArray(ncells2+1);
    coord_src_j1_.NewAthenaArray(ncells2);
    coord_src_j2_.NewAthenaArray(ncells2);
    metric_face1_j1_.NewAthenaArray(ncells2);
    metric_face2_j1_.NewAthenaArray(ncells2+1);
    metric_face3_j1_.NewAthenaArray(ncells2);
    trans_face1_j1_.NewAthenaArray(ncells2);
    trans_face2_j1_.NewAthenaArray(ncells2+1);
    trans_face3_j1_.NewAthenaArray(ncells2);

    // Calculate intermediate geometric quantities: r-direction
    for (int i=il-ng; i<=iu+ng; ++i) {
      // Useful quantities
      Real r_c = x1v(i);
      Real r_m = x1f(i);
      Real r_p = x1f(i+1);
      Real alpha_c = std::sqrt(1.0 - 2.0*m/r_c);
      Real alpha_m = std::sqrt(1.0 - 2.0*m/r_m);
      Real alpha_p = std::sqrt(1.0 - 2.0*m/r_p);
      Real r_p_cu = r_p*r_p*r_p;
      Real r_m_cu = r_m*r_m*r_m;

      // Volumes, areas, and lengths
      coord_vol_i1_(i) = ONE_3RD * (r_p_cu - r_m_cu);
      coord_area1_i1_(i) = SQR(r_m);
      if (i == (iu+ng)) {
        coord_area1_i1_(i+1) = SQR(r_p);
      }
      coord_area2_i1_(i) = coord_vol_i1_(i);
      coord_area3_i1_(i) = coord_vol_i1_(i);
      coord_len1_i1_(i) = coord_vol_i1_(i);
      coord_len2_i1_(i) = coord_area1_i1_(i);
      coord_len3_i1_(i) = coord_area1_i1_(i);
      if (i == (iu+ng)) {
        coord_len2_i1_(i+1) = coord_area1_i1_(i+1);
        coord_len3_i1_(i+1) = coord_area1_i1_(i+1);
      }
<<<<<<< HEAD
=======
      coord_width1_i1_(i) = r_p*alpha_p - r_m*alpha_m
                            + m * std::log((r_p*(1.0+alpha_p)-m) / (r_m*(1.0+alpha_m)-m));
>>>>>>> b58b20b5

      // Metric coefficients
      metric_face1_i1_(i) = SQR(alpha_m);
      if (i == (iu+ng)) {
        metric_face1_i1_(i+1) = SQR(alpha_p);
      }
      metric_face2_i1_(i) = SQR(alpha_c);
      metric_face3_i1_(i) = SQR(alpha_c);

      // Coordinate transformations
      trans_face1_i1_(i) = alpha_m;
      if (i == (iu+ng)) {
        trans_face1_i1_(i+1) = alpha_p;
      }
      trans_face2_i1_(i) = alpha_c;
      trans_face3_i1_(i) = alpha_c;
    }

    // Calculate intermediate geometric quantities: theta-direction
    for (int j=jll; j<=juu; ++j) {
      // Useful quantities
      Real theta_c = x2v(j);
      Real theta_m = x2f(j);
      Real theta_p = x2f(j+1);
      Real sin_c = std::sin(theta_c);
      Real sin_m = std::sin(theta_m);
      Real sin_p = std::sin(theta_p);
      Real cos_c = std::cos(theta_c);
      Real cos_m = std::cos(theta_m);
      Real cos_p = std::cos(theta_p);
      Real sin_c_sq = SQR(sin_c);
      Real sin_m_sq = SQR(sin_m);
      Real sin_p_sq = SQR(sin_p);

      // Volumes, areas, and lengths
      coord_vol_j1_(j) = std::abs(cos_m - cos_p);
      coord_area1_j1_(j) = coord_vol_j1_(j);
      coord_area2_j1_(j) = std::abs(sin_m);
      if (j == juu) {
        coord_area2_j1_(j+1) = std::abs(sin_p);
      }
      coord_area3_j1_(j) = coord_vol_j1_(j);
      coord_len1_j1_(j) = coord_area2_j1_(j);
      if (j == juu) {
        coord_len1_j1_(j+1) = coord_area2_j1_(j+1);
      }
      coord_len2_j1_(j) = coord_vol_j1_(j);
      coord_len3_j1_(j) = coord_area2_j1_(j);
      if (j == juu) {
        coord_len3_j1_(j+1) = coord_area2_j1_(j+1);
      }

      // Source terms
      coord_src_j1_(j) = sin_c;
      coord_src_j2_(j) = cos_c;

      // Metric coefficients
      metric_face1_j1_(j) = sin_c_sq;
      metric_face2_j1_(j) = sin_m_sq;
      if (j == juu) {
        metric_face2_j1_(j+1) = sin_p_sq;
      }
      metric_face3_j1_(j) = sin_c_sq;

      // Coordinate transformations
      trans_face1_j1_(j) = std::abs(sin_c);
      trans_face2_j1_(j) = std::abs(sin_m);
      if (j == juu) {
        trans_face2_j1_(j+1) = std::abs(sin_p);
      }
      trans_face3_j1_(j) = std::abs(sin_c);
    }
  }
}

//----------------------------------------------------------------------------------------
// Destructor

Schwarzschild::~Schwarzschild() {
  dx1v.DeleteAthenaArray();
  dx2v.DeleteAthenaArray();
  dx3v.DeleteAthenaArray();
  x1v.DeleteAthenaArray();
  x2v.DeleteAthenaArray();
  x3v.DeleteAthenaArray();
  if (pmy_block->pmy_mesh->multilevel && MAGNETIC_FIELDS_ENABLED) {
    x1s2.DeleteAthenaArray();
    x1s3.DeleteAthenaArray();
    x2s1.DeleteAthenaArray();
    x2s3.DeleteAthenaArray();
    x3s1.DeleteAthenaArray();
    x3s2.DeleteAthenaArray();
  }
  metric_cell_i1_.DeleteAthenaArray();
  metric_cell_j1_.DeleteAthenaArray();
  if (coarse_flag == false) {
    coord_vol_i1_.DeleteAthenaArray();
    coord_area1_i1_.DeleteAthenaArray();
    coord_area2_i1_.DeleteAthenaArray();
    coord_area3_i1_.DeleteAthenaArray();
    coord_len1_i1_.DeleteAthenaArray();
    coord_len2_i1_.DeleteAthenaArray();
    coord_len3_i1_.DeleteAthenaArray();
    coord_vol_j1_.DeleteAthenaArray();
    coord_area1_j1_.DeleteAthenaArray();
    coord_area2_j1_.DeleteAthenaArray();
    coord_area3_j1_.DeleteAthenaArray();
    coord_len1_j1_.DeleteAthenaArray();
    coord_len2_j1_.DeleteAthenaArray();
    coord_len3_j1_.DeleteAthenaArray();
    coord_src_j1_.DeleteAthenaArray();
    coord_src_j2_.DeleteAthenaArray();
    metric_face1_i1_.DeleteAthenaArray();
    metric_face1_j1_.DeleteAthenaArray();
    metric_face2_i1_.DeleteAthenaArray();
    metric_face2_j1_.DeleteAthenaArray();
    metric_face3_i1_.DeleteAthenaArray();
    metric_face3_j1_.DeleteAthenaArray();
    trans_face1_i1_.DeleteAthenaArray();
    trans_face1_j1_.DeleteAthenaArray();
    trans_face2_i1_.DeleteAthenaArray();
    trans_face2_j1_.DeleteAthenaArray();
    trans_face3_i1_.DeleteAthenaArray();
    trans_face3_j1_.DeleteAthenaArray();
    g_.DeleteAthenaArray();
    gi_.DeleteAthenaArray();
  }
}

//----------------------------------------------------------------------------------------
// EdgeXLength functions: compute physical length at cell edge-X as vector
// Edge1(i,j,k) located at (i,j-1/2,k-1/2), i.e. (x1v(i), x2f(j), x3f(k))
// Edge2(i,j,k) located at (i-1/2,j,k-1/2), i.e. (x1f(i), x2v(j), x3f(k))
// Edge3(i,j,k) located at (i-1/2,j-1/2,k), i.e. (x1f(i), x2f(j), x3v(k))

void Schwarzschild::Edge1Length(const int k, const int j, const int il, const int iu,
                                AthenaArray<Real> &lengths) {
  // \Delta L = 1/3 \Delta(r^3) \sin\theta
#pragma omp simd
  for (int i=il; i<=iu; ++i) {
    lengths(i) = coord_len1_i1_(i) * coord_len1_j1_(j);
  }
  return;
}

void Schwarzschild::Edge2Length(const int k, const int j, const int il, const int iu,
                                AthenaArray<Real> &lengths) {
  // \Delta L = r^2 (-\Delta\cos\theta)
#pragma omp simd
  for (int i=il; i<=iu; ++i) {
    lengths(i) = coord_len2_i1_(i) * coord_len2_j1_(j);
  }
  return;
}

void Schwarzschild::Edge3Length(const int k, const int j, const int il, const int iu,
                                AthenaArray<Real> &lengths) {
  // \Delta L = r^2 \sin\theta \Delta\phi
#pragma omp simd
  for (int i=il; i<=iu; ++i) {
    lengths(i) = coord_len3_i1_(i) * coord_len3_j1_(j) * dx3f(k);
  }
  return;
}

//----------------------------------------------------------------------------------------
// GetEdgeXLength functions: return length of edge-X at (i,j,k)

Real Schwarzschild::GetEdge1Length(const int k, const int j, const int i) {
  // \Delta L = 1/3 \Delta(r^3) \sin\theta
  return coord_len1_i1_(i) * coord_len1_j1_(j);
}

Real Schwarzschild::GetEdge2Length(const int k, const int j, const int i) {
  // \Delta L = r^2 (-\Delta\cos\theta)
  return coord_len2_i1_(i) * coord_len2_j1_(j);
}

Real Schwarzschild::GetEdge3Length(const int k, const int j, const int i) {
  // \Delta L = r^2 \sin\theta \Delta\phi
  return coord_len3_i1_(i) * coord_len3_j1_(j) * dx3f(k);
}

//----------------------------------------------------------------------------------------
<<<<<<< HEAD
=======
// CenterWidthX functions: return physical width in X-dir at (i,j,k) cell-center

void Schwarzschild::CenterWidth1(const int k, const int j, const int il, const int iu,
                                 AthenaArray<Real> &dx1) {
#pragma omp simd
  for (int i=il; i<=iu; ++i) {
    // \Delta W = \Delta(r \alpha) + M \Delta\log(r(1+\alpha)-M)
    dx1(i) = coord_width1_i1_(i);
  }
  return;
}

void Schwarzschild::CenterWidth2(const int k, const int j, const int il, const int iu,
                                 AthenaArray<Real> &dx2) {
#pragma omp simd
  for (int i=il; i<=iu; ++i) {
    // \Delta W = r \Delta\theta
    dx2(i) = x1v(i) * dx1f(j);
  }
  return;
}

void Schwarzschild::CenterWidth3(const int k, const int j, const int il, const int iu,
                                 AthenaArray<Real> &dx3) {
#pragma omp simd
  for (int i=il; i<=iu; ++i) {
    // \Delta W = r \sin\theta \Delta\phi
    dx3(i) = x1v(i) * coord_width3_j1_(j) * dx3f(k);
  }
  return;
}

//----------------------------------------------------------------------------------------
>>>>>>> b58b20b5
// FaceXArea functions: compute area of face with normal in X-dir as vector
// Inputs:
//   k,j: phi- and theta-indices
//   il,iu: r-index bounds
// Outputs:
//   areas: 1D array of interface areas orthogonal to X-face

void Schwarzschild::Face1Area(const int k, const int j, const int il, const int iu,
                              AthenaArray<Real> &areas) {
  //  \Delta A = r^2 (-\Delta\cos\theta) \Delta\phi
#pragma omp simd
  for (int i=il; i<=iu; ++i)
    areas(i) = coord_area1_i1_(i) * coord_area1_j1_(j) * dx3f(k);
  return;
}

void Schwarzschild::Face2Area(const int k, const int j, const int il, const int iu,
                              AthenaArray<Real> &areas) {
  // \Delta A = 1/3 \Delta(r^3) \sin\theta \Delta\phi
#pragma omp simd
  for (int i=il; i<=iu; ++i)
    areas(i) = coord_area2_i1_(i) * coord_area2_j1_(j) * dx3f(k);
  return;
}

void Schwarzschild::Face3Area(const int k, const int j, const int il, const int iu,
                              AthenaArray<Real> &areas) {
  // \Delta A = 1/3 \Delta(r^3) (-\Delta\cos\theta)
#pragma omp simd
  for (int i=il; i<=iu; ++i)
    areas(i) = coord_area3_i1_(i) * coord_area3_j1_(j);
  return;
}

//----------------------------------------------------------------------------------------
// GetFaceXArea functions: return area of face with normal in X-dir at (i,j,k)
// Inputs:
//   k,j,i: phi- theta- and r-indices
// return:
//   interface area orthogonal to X-face

Real Schwarzschild::GetFace1Area(const int k, const int j, const int i) {
  // \Delta A = r^2 (-\Delta\cos\theta) \Delta\phi
  return coord_area1_i1_(i) * coord_area1_j1_(j) * dx3f(k);
}

Real Schwarzschild::GetFace2Area(const int k, const int j, const int i) {
  // \Delta A = 1/3 \Delta(r^3) \sin\theta \Delta\phi
  return coord_area2_i1_(i) * coord_area2_j1_(j) * dx3f(k);
}

Real Schwarzschild::GetFace3Area(const int k, const int j, const int i) {
  // \Delta A = 1/3 \Delta(r^3) (-\Delta\cos\theta)
  return coord_area3_i1_(i) * coord_area3_j1_(j);
}

//----------------------------------------------------------------------------------------
// Cell Volume function: compute volume of cell as vector
// Inputs:
//   k,j: phi- and theta-indices
//   il,iu: r-index bounds
// Outputs:
//   volumes: 1D array of cell volumes
// Notes:
//   \Delta V = 1/3 * \Delta(r^3) (-\Delta\cos\theta) \Delta\phi

void Schwarzschild::CellVolume(const int k, const int j, const int il, const int iu,
                               AthenaArray<Real> &volumes) {
#pragma omp simd
  for (int i=il; i<=iu; ++i) {
    volumes(i) = coord_vol_i1_(i) * coord_vol_j1_(j) * dx3f(k);
  }
  return;
}

//----------------------------------------------------------------------------------------
// GetCellVolume: returns cell volume at (i,j,k)
// Inputs:
//   k,j,i: phi-, theta-, and r-indices
// Outputs:
//   returned value: cell volume
// Notes:
//   \Delta V = 1/3 * \Delta(r^3) (-\Delta\cos\theta) \Delta\phi

Real Schwarzschild::GetCellVolume(const int k, const int j, const int i) {
  return coord_vol_i1_(i) * coord_vol_j1_(j) * dx3f(k);
}

//----------------------------------------------------------------------------------------
// Coordinate (geometric) source term function
// Inputs:
//   dt: size of timestep
//   flux: 3D array of fluxes
//   prim: 3D array of primitive values at beginning of half timestep
//   bb_cc: 3D array of cell-centered magnetic fields
// Outputs:
//   cons: source terms added to 3D array of conserved variables

void Schwarzschild::CoordSrcTerms(
    const Real dt, const AthenaArray<Real> *flux,
    const AthenaArray<Real> &prim, const AthenaArray<Real> &bb_cc,
    AthenaArray<Real> &cons) {
  // Extract ratio of specific heats
  const Real gamma_adi = pmy_block->peos->GetGamma();

  // Extract geometric quantities that do not depend on location
  const Real &m = bh_mass_;

  // Go through cells
  for (int k = pmy_block->ks; k <= pmy_block->ke; ++k) {
    for (int j = pmy_block->js; j <= pmy_block->je; ++j) {
      // Extract geometric quantities that do not depend on r
      const Real &sin = coord_src_j1_(j);
      const Real &cos = coord_src_j2_(j);
      Real sin2 = SQR(sin);
      Real sincos = sin * cos;

      // Calculate metric coefficients
      CellMetric(k, j, pmy_block->is, pmy_block->ie, g_, gi_);

      // Go through 1D slice
#pragma omp simd
      for (int i = pmy_block->is; i <= pmy_block->ie; ++i) {
        // Extract geometric quantities
        const Real &g_00 = g_(I00,i);
        const Real &g_11 = g_(I11,i);
        const Real &g_22 = g_(I22,i);
        const Real &g_33 = g_(I33,i);
        const Real &g00 = gi_(I00,i);
        const Real &g11 = gi_(I11,i);
        const Real &g22 = gi_(I22,i);
        const Real &g33 = gi_(I33,i);
        Real alpha = std::sqrt(-1.0/g00);
        const Real &r = x1v(i);
        Real r2 = SQR(r);
        Real d1_g_00 = -2.0*m / r2;
        Real d1_g_11 = -2.0*m / r2 * SQR(g_11);
        Real d1_g_22 = 2.0 * r;
        Real d1_g_33 = 2.0 * r * sin2;
        Real d2_g_33 = 2.0 * r2 * sincos;

        // Extract primitives
        const Real &rho = prim(IDN,k,j,i);
        const Real &pgas = prim(IEN,k,j,i);
        const Real &uu1 = prim(IVX,k,j,i);
        const Real &uu2 = prim(IVY,k,j,i);
        const Real &uu3 = prim(IVZ,k,j,i);

        // Calculate 4-velocity
        Real uu_sq = g_11*uu1*uu1 + g_22*uu2*uu2 + g_33*uu3*uu3;
        Real gamma = std::sqrt(1.0 + uu_sq);
        Real u0 = gamma / alpha;
        Real u1 = uu1;
        Real u2 = uu2;
        Real u3 = uu3;

        // Extract and calculate magnetic field
        Real b0 = 0.0, b1 = 0.0, b2 = 0.0, b3 = 0.0;
        Real b_sq = 0.0;
        if (MAGNETIC_FIELDS_ENABLED) {
          Real u_1 = g_11*u1;
          Real u_2 = g_22*u2;
          Real u_3 = g_33*u3;
          const Real &bb1 = bb_cc(IB1,k,j,i);
          const Real &bb2 = bb_cc(IB2,k,j,i);
          const Real &bb3 = bb_cc(IB3,k,j,i);
          b0 = u_1*bb1 + u_2*bb2 + u_3*bb3;
          b1 = (bb1 + b0 * u1) / u0;
          b2 = (bb2 + b0 * u2) / u0;
          b3 = (bb3 + b0 * u3) / u0;
          Real b_0 = g_00*b0;
          Real b_1 = g_11*b1;
          Real b_2 = g_22*b2;
          Real b_3 = g_33*b3;
          b_sq = b_0*b0 + b_1*b1 + b_2*b2 + b_3*b3;
        }

        // Calculate stress-energy tensor
        Real wtot = rho + gamma_adi/(gamma_adi-1.0) * pgas + b_sq;
        Real ptot = pgas + 0.5*b_sq;
        Real tt00 = wtot * u0 * u0 + ptot * g00 - b0 * b0;
        Real tt11 = wtot * u1 * u1 + ptot * g11 - b1 * b1;
        Real tt22 = wtot * u2 * u2 + ptot * g22 - b2 * b2;
        Real tt33 = wtot * u3 * u3 + ptot * g33 - b3 * b3;

        // Calculate source terms
        Real s_1 = 0.5 * (d1_g_00*tt00 + d1_g_11*tt11 + d1_g_22*tt22 + d1_g_33*tt33);
        Real s_2 = 0.5 * d2_g_33*tt33;

        // Extract conserved quantities
        Real &m_1 = cons(IM1,k,j,i);
        Real &m_2 = cons(IM2,k,j,i);

        // Add source terms to conserved quantities
        m_1 += dt * s_1;
        m_2 += dt * s_2;
      }
    }
  }
  return;
}

//----------------------------------------------------------------------------------------
// Function for computing cell-centered metric coefficients
// Inputs:
//   k,j: phi- and theta-indices
//   il,iu: r-index bounds
// Outputs:
//   g: array of metric components in 1D
//   g_inv: array of inverse metric components in 1D

void Schwarzschild::CellMetric(const int k, const int j, const int il, const int iu,
                               AthenaArray<Real> &g, AthenaArray<Real> &g_inv) {
  // Extract geometric quantities that do not depend on r
  const Real &sin_sq_theta = metric_cell_j1_(j);

  // Go through 1D block of cells
#pragma omp simd
  for (int i=il; i<=iu; ++i) {
    // Extract remaining geometric quantities
    const Real &alpha_sq = metric_cell_i1_(i);
    const Real &r = x1v(i);
    Real r_sq = SQR(r);

    // Extract metric terms
    Real &g00 = g(I00,i);
    Real &g11 = g(I11,i);
    Real &g22 = g(I22,i);
    Real &g33 = g(I33,i);
    Real &gi00 = g_inv(I00,i);
    Real &gi11 = g_inv(I11,i);
    Real &gi22 = g_inv(I22,i);
    Real &gi33 = g_inv(I33,i);

    // Set metric terms
    g00 = -alpha_sq;
    g11 = 1.0/alpha_sq;
    g22 = r_sq;
    g33 = r_sq * sin_sq_theta;
    gi00 = -1.0/alpha_sq;
    gi11 = alpha_sq;
    gi22 = 1.0/r_sq;
    gi33 = 1.0 / (r_sq * sin_sq_theta);
  }
  return;
}

//----------------------------------------------------------------------------------------
// Function for computing face-centered metric coefficients: r-interface
// Inputs:
//   k,j: phi- and theta-indices
//   il,iu: r-index bounds
// Outputs:
//   g: array of metric components in 1D
//   g_inv: array of inverse metric components in 1D

void Schwarzschild::Face1Metric(const int k, const int j, const int il, const int iu,
                                AthenaArray<Real> &g, AthenaArray<Real> &g_inv) {
  // Extract geometric quantities that do not depend on r
  const Real &sin_sq_theta = metric_face1_j1_(j);

  // Go through 1D block of cells
#pragma omp simd
  for (int i=il; i<=iu; ++i) {
    // Extract remaining geometric quantities
    const Real &alpha_sq = metric_face1_i1_(i);
    const Real &r = x1f(i);
    Real r_sq = SQR(r);

    // Extract metric terms
    Real &g00 = g(I00,i);
    Real &g11 = g(I11,i);
    Real &g22 = g(I22,i);
    Real &g33 = g(I33,i);
    Real &gi00 = g_inv(I00,i);
    Real &gi11 = g_inv(I11,i);
    Real &gi22 = g_inv(I22,i);
    Real &gi33 = g_inv(I33,i);

    // Set metric terms
    g00 = -alpha_sq;
    g11 = 1.0/alpha_sq;
    g22 = r_sq;
    g33 = r_sq * sin_sq_theta;
    gi00 = -1.0/alpha_sq;
    gi11 = alpha_sq;
    gi22 = 1.0/r_sq;
    gi33 = 1.0 / (r_sq * sin_sq_theta);
  }
  return;
}

//----------------------------------------------------------------------------------------
// Function for computing face-centered metric coefficients: theta-interface
// Inputs:
//   k,j: phi- and theta-indices
//   il,iu: r-index bounds
// Outputs:
//   g: array of metric components in 1D
//   g_inv: array of inverse metric components in 1D

void Schwarzschild::Face2Metric(const int k, const int j, const int il, const int iu,
                                AthenaArray<Real> &g, AthenaArray<Real> &g_inv) {
  // Extract geometric quantities that do not depend on r
  const Real &sin_sq_theta = metric_face2_j1_(j);

  // Go through 1D block of cells
#pragma omp simd
  for (int i=il; i<=iu; ++i) {
    // Extract remaining geometric quantities
    const Real &alpha_sq = metric_face2_i1_(i);
    const Real &r = x1v(i);
    Real r_sq = SQR(r);

    // Extract metric terms
    Real &g00 = g(I00,i);
    Real &g11 = g(I11,i);
    Real &g22 = g(I22,i);
    Real &g33 = g(I33,i);
    Real &gi00 = g_inv(I00,i);
    Real &gi11 = g_inv(I11,i);
    Real &gi22 = g_inv(I22,i);
    Real &gi33 = g_inv(I33,i);

    // Set metric terms
    g00 = -alpha_sq;
    g11 = 1.0/alpha_sq;
    g22 = r_sq;
    g33 = r_sq * sin_sq_theta;
    gi00 = -1.0/alpha_sq;
    gi11 = alpha_sq;
    gi22 = 1.0/r_sq;
    gi33 = 1.0 / (r_sq * sin_sq_theta);
  }
  return;
}

//----------------------------------------------------------------------------------------
// Function for computing face-centered metric coefficients: phi-interface
// Inputs:
//   k,j: phi- and theta-indices
//   il,iu: r-index bounds
// Outputs:
//   g: array of metric components in 1D
//   g_inv: array of inverse metric components in 1D

void Schwarzschild::Face3Metric(const int k, const int j, const int il, const int iu,
                                AthenaArray<Real> &g, AthenaArray<Real> &g_inv) {
  // Extract geometric quantities that do not depend on r
  const Real &sin_sq_theta = metric_face3_j1_(j);

  // Go through 1D block of cells
#pragma omp simd
  for (int i=il; i<=iu; ++i) {
    // Extract remaining geometric quantities
    const Real &alpha_sq = metric_face3_i1_(i);
    const Real &r = x1v(i);
    Real r_sq = SQR(r);

    // Extract metric terms
    Real &g00 = g(I00,i);
    Real &g11 = g(I11,i);
    Real &g22 = g(I22,i);
    Real &g33 = g(I33,i);
    Real &gi00 = g_inv(I00,i);
    Real &gi11 = g_inv(I11,i);
    Real &gi22 = g_inv(I22,i);
    Real &gi33 = g_inv(I33,i);

    // Set metric terms
    g00 = -alpha_sq;
    g11 = 1.0/alpha_sq;
    g22 = r_sq;
    g33 = r_sq * sin_sq_theta;
    gi00 = -1.0/alpha_sq;
    gi11 = alpha_sq;
    gi22 = 1.0/r_sq;
    gi33 = 1.0 / (r_sq * sin_sq_theta);
  }
  return;
}

//----------------------------------------------------------------------------------------
// Function for transforming primitives to locally flat frame: r-interface
// Inputs:
//   k,j: phi- and theta-indices
//   il,iu: r-index bounds
//   bb1: 1D array of normal components B^1 of magnetic field, in global coordinates
//   prim_l: 1D array of left primitives, using global coordinates
//   prim_r: 1D array of right primitives, using global coordinates
// Outputs:
//   prim_l: values overwritten in local coordinates
//   prim_r: values overwritten in local coordinates
//   bbx: 1D array of normal magnetic fields, in local coordinates
// Notes:
//   expects \tilde{u}^1/\tilde{u}^2/\tilde{u}^3 in IVX/IVY/IVZ slots
//   expects B^1 in bb1
//   expects B^2/B^3 in IBY/IBZ slots
//   puts \tilde{u}^x/\tilde{u}^y/\tilde{u}^z in IVX/IVY/IVZ slots
//   puts B^x in bbx
//   puts B^y/B^z in IBY/IBZ slots
//   u^\hat{i} = M^\hat{i}_j \tilde{u}^j

void Schwarzschild::PrimToLocal1(
    const int k, const int j, const int il, const int iu,
    const AthenaArray<Real> &bb1, AthenaArray<Real> &prim_l, AthenaArray<Real> &prim_r,
    AthenaArray<Real> &bbx) {
  // Calculate metric coefficients
  if (MAGNETIC_FIELDS_ENABLED) {
    Face1Metric(k, j, il, iu, g_, gi_);
  }

  // Extract useful quantities that do not depend on r
  const Real &abs_sin_theta = trans_face1_j1_(j);

  // Go through 1D block of cells
#pragma omp simd
  for (int i=il; i<=iu; ++i) {
    // Extract transformation coefficients
    const Real &r = x1f(i);
    const Real &alpha = trans_face1_i1_(i);
    const Real mt_0 = alpha;
    const Real mx_1 = 1.0/alpha;
    const Real my_2 = r;
    const Real mz_3 = r * abs_sin_theta;

    // Extract global projected 4-velocities
    Real uu1_l = prim_l(IVX,i);
    Real uu2_l = prim_l(IVY,i);
    Real uu3_l = prim_l(IVZ,i);
    Real uu1_r = prim_r(IVX,i);
    Real uu2_r = prim_r(IVY,i);
    Real uu3_r = prim_r(IVZ,i);

    // Transform projected 4-velocities
    Real ux_l = mx_1*uu1_l;
    Real uy_l = my_2*uu2_l;
    Real uz_l = mz_3*uu3_l;
    Real ux_r = mx_1*uu1_r;
    Real uy_r = my_2*uu2_r;
    Real uz_r = mz_3*uu3_r;

    // Set local projected 4-velocities
    prim_l(IVX,i) = ux_l;
    prim_l(IVY,i) = uy_l;
    prim_l(IVZ,i) = uz_l;
    prim_r(IVX,i) = ux_r;
    prim_r(IVY,i) = uy_r;
    prim_r(IVZ,i) = uz_r;

    // Transform magnetic field if necessary
    if (MAGNETIC_FIELDS_ENABLED) {
      // Extract metric coefficients
      const Real &g_00 = g_(I00,i);
      const Real &g_11 = g_(I11,i);
      const Real &g_22 = g_(I22,i);
      const Real &g_33 = g_(I33,i);

      // Calculate global 4-velocities
      Real tmp = g_11*uu1_l*uu1_l + g_22*uu2_l*uu2_l + g_33*uu3_l*uu3_l;
      Real gamma_l = std::sqrt(1.0 + tmp);
      Real u0_l = gamma_l / alpha;
      Real u1_l = uu1_l;
      Real u2_l = uu2_l;
      Real u3_l = uu3_l;
      tmp = g_11*uu1_r*uu1_r + g_22*uu2_r*uu2_r + g_33*uu3_r*uu3_r;
      Real gamma_r = std::sqrt(1.0 + tmp);
      Real u0_r = gamma_r / alpha;
      Real u1_r = uu1_r;
      Real u2_r = uu2_r;
      Real u3_r = uu3_r;

      // Extract global magnetic fields
      const Real &bb1_l = bb1(i);
      const Real &bb1_r = bb1(i);
      Real &bb2_l = prim_l(IBY,i);
      Real &bb3_l = prim_l(IBZ,i);
      Real &bb2_r = prim_r(IBY,i);
      Real &bb3_r = prim_r(IBZ,i);

      // Calculate global 4-magnetic fields
      Real b0_l = g_11*bb1_l*u1_l + g_22*bb2_l*u2_l + g_33*bb3_l*u3_l;
      Real b1_l = (bb1_l + b0_l * u1_l) / u0_l;
      Real b2_l = (bb2_l + b0_l * u2_l) / u0_l;
      Real b3_l = (bb3_l + b0_l * u3_l) / u0_l;
      Real b0_r = g_11*bb1_r*u1_r + g_22*bb2_r*u2_r + g_33*bb3_r*u3_r;
      Real b1_r = (bb1_r + b0_r * u1_r) / u0_r;
      Real b2_r = (bb2_r + b0_r * u2_r) / u0_r;
      Real b3_r = (bb3_r + b0_r * u3_r) / u0_r;

      // Transform 4-velocities
      Real ut_l = gamma_l;
      Real ut_r = gamma_r;

      // Transform 4-magnetic fields
      Real bt_l = mt_0*b0_l;
      Real bx_l = mx_1*b1_l;
      Real by_l = my_2*b2_l;
      Real bz_l = mz_3*b3_l;
      Real bt_r = mt_0*b0_r;
      Real bx_r = mx_1*b1_r;
      Real by_r = my_2*b2_r;
      Real bz_r = mz_3*b3_r;

      // Set local magnetic fields
      Real bbx_l = ut_l * bx_l - ux_l * bt_l;
      Real bbx_r = ut_r * bx_r - ux_r * bt_r;
      bbx(i) = 0.5 * (bbx_l + bbx_r);
      bb2_l = ut_l * by_l - uy_l * bt_l;
      bb3_l = ut_l * bz_l - uz_l * bt_l;
      bb2_r = ut_r * by_r - uy_r * bt_r;
      bb3_r = ut_r * bz_r - uz_r * bt_r;
    }
  }
  return;
}

//----------------------------------------------------------------------------------------
// Function for transforming primitives to locally flat frame: theta-interface
// Inputs:
//   k,j: phi- and theta-indices
//   il,iu: r-index bounds
//   bb2: 1D array of normal components B^2 of magnetic field, in global coordinates
//   prim_l: 1D array of left primitives, using global coordinates
//   prim_r: 1D array of right primitives, using global coordinates
// Outputs:
//   prim_l: values overwritten in local coordinates
//   prim_r: values overwritten in local coordinates
//   bbx: 1D array of normal magnetic fields, in local coordinates
// Notes:
//   expects \tilde{u}^1/\tilde{u}^2/\tilde{u}^3 in IVX/IVY/IVZ slots
//   expects B^2 in bb2
//   expects B^3/B^1 in IBY/IBZ slots
//   puts \tilde{u}^x/\tilde{u}^y/\tilde{u}^z in IVY/IVZ/IVX slots
//   puts B^x in bbx
//   puts B^y/B^z in IBY/IBZ slots
//   u^\hat{i} = M^\hat{i}_j \tilde{u}^j

void Schwarzschild::PrimToLocal2(
    const int k, const int j, const int il, const int iu,
    const AthenaArray<Real> &bb2, AthenaArray<Real> &prim_l, AthenaArray<Real> &prim_r,
    AthenaArray<Real> &bbx) {
  // Calculate metric coefficients
  if (MAGNETIC_FIELDS_ENABLED) {
    Face2Metric(k, j, il, iu, g_, gi_);
  }

  // Extract useful quantities that do not depend on r
  const Real &abs_sin_theta = trans_face2_j1_(j);

  // Go through 1D block of cells
#pragma omp simd
  for (int i=il; i<=iu; ++i) {
    // Extract transformation coefficients
    const Real &r = x1v(i);
    const Real &alpha = trans_face2_i1_(i);
    const Real mt_0 = alpha;
    const Real mx_2 = 1.0/r;
    const Real my_3 = r * abs_sin_theta;
    const Real &mz_1 = 1.0/alpha;

    // Extract global projected 4-velocities
    Real uu1_l = prim_l(IVX,i);
    Real uu2_l = prim_l(IVY,i);
    Real uu3_l = prim_l(IVZ,i);
    Real uu1_r = prim_r(IVX,i);
    Real uu2_r = prim_r(IVY,i);
    Real uu3_r = prim_r(IVZ,i);

    // Transform projected 4-velocities
    Real ux_l = mx_2*uu2_l;
    Real uy_l = my_3*uu3_l;
    Real uz_l = mz_1*uu1_l;
    Real ux_r = mx_2*uu2_r;
    Real uy_r = my_3*uu3_r;
    Real uz_r = mz_1*uu1_r;

    // Set local projected 4-velocities
    prim_l(IVY,i) = ux_l;
    prim_l(IVZ,i) = uy_l;
    prim_l(IVX,i) = uz_l;
    prim_r(IVY,i) = ux_r;
    prim_r(IVZ,i) = uy_r;
    prim_r(IVX,i) = uz_r;

    // Transform magnetic field if necessary
    if (MAGNETIC_FIELDS_ENABLED) {
      // Extract metric coefficients
      const Real &g_00 = g_(I00,i);
      const Real &g_11 = g_(I11,i);
      const Real &g_22 = g_(I22,i);
      const Real &g_33 = g_(I33,i);

      // Calculate global 4-velocities
      Real tmp = g_11*uu1_l*uu1_l + g_22*uu2_l*uu2_l + g_33*uu3_l*uu3_l;
      Real gamma_l = std::sqrt(1.0 + tmp);
      Real u0_l = gamma_l / alpha;
      Real u1_l = uu1_l;
      Real u2_l = uu2_l;
      Real u3_l = uu3_l;
      tmp = g_11*uu1_r*uu1_r + g_22*uu2_r*uu2_r + g_33*uu3_r*uu3_r;
      Real gamma_r = std::sqrt(1.0 + tmp);
      Real u0_r = gamma_r / alpha;
      Real u1_r = uu1_r;
      Real u2_r = uu2_r;
      Real u3_r = uu3_r;

      // Extract global magnetic fields
      const Real &bb2_l = bb2(i);
      const Real &bb2_r = bb2(i);
      Real &bb3_l = prim_l(IBY,i);
      Real &bb1_l = prim_l(IBZ,i);
      Real &bb3_r = prim_r(IBY,i);
      Real &bb1_r = prim_r(IBZ,i);

      // Calculate global 4-magnetic fields
      Real b0_l = g_11*bb1_l*u1_l + g_22*bb2_l*u2_l + g_33*bb3_l*u3_l;
      Real b1_l = (bb1_l + b0_l * u1_l) / u0_l;
      Real b2_l = (bb2_l + b0_l * u2_l) / u0_l;
      Real b3_l = (bb3_l + b0_l * u3_l) / u0_l;
      Real b0_r = g_11*bb1_r*u1_r + g_22*bb2_r*u2_r + g_33*bb3_r*u3_r;
      Real b1_r = (bb1_r + b0_r * u1_r) / u0_r;
      Real b2_r = (bb2_r + b0_r * u2_r) / u0_r;
      Real b3_r = (bb3_r + b0_r * u3_r) / u0_r;

      // Transform 4-velocities
      Real ut_l = gamma_l;
      Real ut_r = gamma_r;

      // Transform 4-magnetic fields
      Real bt_l = mt_0*b0_l;
      Real bx_l = mx_2*b2_l;
      Real by_l = my_3*b3_l;
      Real bz_l = mz_1*b1_l;
      Real bt_r = mt_0*b0_r;
      Real bx_r = mx_2*b2_r;
      Real by_r = my_3*b3_r;
      Real bz_r = mz_1*b1_r;

      // Set local magnetic fields
      Real bbx_l = ut_l * bx_l - ux_l * bt_l;
      Real bbx_r = ut_r * bx_r - ux_r * bt_r;
      bbx(i) = 0.5 * (bbx_l + bbx_r);
      bb3_l = ut_l * by_l - uy_l * bt_l;
      bb1_l = ut_l * bz_l - uz_l * bt_l;
      bb3_r = ut_r * by_r - uy_r * bt_r;
      bb1_r = ut_r * bz_r - uz_r * bt_r;
    }
  }
  return;
}

//----------------------------------------------------------------------------------------
// Function for transforming primitives to locally flat frame: phi-interface
// Inputs:
//   k,j: phi- and theta-indices
//   il,iu: r-index bounds
//   bb3: 1D array of normal components B^3 of magnetic field, in global coordinates
//   prim_l: 1D array of left primitives, using global coordinates
//   prim_r: 1D array of right primitives, using global coordinates
// Outputs:
//   prim_l: values overwritten in local coordinates
//   prim_r: values overwritten in local coordinates
//   bbx: 1D array of normal magnetic fields, in local coordinates
// Notes:
//   expects \tilde{u}^1/\tilde{u}^2/\tilde{u}^3 in IVX/IVY/IVZ slots
//   expects B^3 in bb3
//   expects B^1/B^2 in IBY/IBZ slots
//   puts \tilde{u}^x/\tilde{u}^y/\tilde{u}^z in IVZ/IVX/IVY slots
//   puts B^x in bbx
//   puts B^y/B^z in IBY/IBZ slots
//   u^\hat{i} = M^\hat{i}_j \tilde{u}^j

void Schwarzschild::PrimToLocal3(
    const int k, const int j, const int il, const int iu,
    const AthenaArray<Real> &bb3, AthenaArray<Real> &prim_l, AthenaArray<Real> &prim_r,
    AthenaArray<Real> &bbx) {
  // Calculate metric coefficients
  if (MAGNETIC_FIELDS_ENABLED) {
    Face3Metric(k, j, il, iu, g_, gi_);
  }

  // Extract useful quantities that do not depend on r
  const Real &abs_sin_theta = trans_face3_j1_(j);

  // Go through 1D block of cells
#pragma omp simd
  for (int i=il; i<=iu; ++i) {
    // Extract transformation coefficients
    const Real &r = x1v(i);
    const Real &alpha = trans_face3_i1_(i);
    const Real mt_0 = alpha;
    const Real mx_3 = r * abs_sin_theta;
    const Real my_1 = 1.0/alpha;
    const Real mz_2 = r;

    // Extract global projected 4-velocities
    Real uu1_l = prim_l(IVX,i);
    Real uu2_l = prim_l(IVY,i);
    Real uu3_l = prim_l(IVZ,i);
    Real uu1_r = prim_r(IVX,i);
    Real uu2_r = prim_r(IVY,i);
    Real uu3_r = prim_r(IVZ,i);

    // Transform projected 4-velocities
    Real ux_l = mx_3*uu3_l;
    Real uy_l = my_1*uu1_l;
    Real uz_l = mz_2*uu2_l;
    Real ux_r = mx_3*uu3_r;
    Real uy_r = my_1*uu1_r;
    Real uz_r = mz_2*uu2_r;

    // Set local projected 4-velocities
    prim_l(IVZ,i) = ux_l;
    prim_l(IVX,i) = uy_l;
    prim_l(IVY,i) = uz_l;
    prim_r(IVZ,i) = ux_r;
    prim_r(IVX,i) = uy_r;
    prim_r(IVY,i) = uz_r;

    // Transform magnetic field if necessary
    if (MAGNETIC_FIELDS_ENABLED) {
      // Extract metric coefficients
      const Real &g_00 = g_(I00,i);
      const Real &g_11 = g_(I11,i);
      const Real &g_22 = g_(I22,i);
      const Real &g_33 = g_(I33,i);

      // Calculate global 4-velocities
      Real tmp = g_11*uu1_l*uu1_l + g_22*uu2_l*uu2_l + g_33*uu3_l*uu3_l;
      Real gamma_l = std::sqrt(1.0 + tmp);
      Real u0_l = gamma_l / alpha;
      Real u1_l = uu1_l;
      Real u2_l = uu2_l;
      Real u3_l = uu3_l;
      tmp = g_11*uu1_r*uu1_r + g_22*uu2_r*uu2_r + g_33*uu3_r*uu3_r;
      Real gamma_r = std::sqrt(1.0 + tmp);
      Real u0_r = gamma_r / alpha;
      Real u1_r = uu1_r;
      Real u2_r = uu2_r;
      Real u3_r = uu3_r;

      // Extract global magnetic fields
      const Real &bb3_l = bb3(i);
      const Real &bb3_r = bb3(i);
      Real &bb1_l = prim_l(IBY,i);
      Real &bb2_l = prim_l(IBZ,i);
      Real &bb1_r = prim_r(IBY,i);
      Real &bb2_r = prim_r(IBZ,i);

      // Calculate global 4-magnetic fields
      Real b0_l = g_11*bb1_l*u1_l + g_22*bb2_l*u2_l + g_33*bb3_l*u3_l;
      Real b1_l = (bb1_l + b0_l * u1_l) / u0_l;
      Real b2_l = (bb2_l + b0_l * u2_l) / u0_l;
      Real b3_l = (bb3_l + b0_l * u3_l) / u0_l;
      Real b0_r = g_11*bb1_r*u1_r + g_22*bb2_r*u2_r + g_33*bb3_r*u3_r;
      Real b1_r = (bb1_r + b0_r * u1_r) / u0_r;
      Real b2_r = (bb2_r + b0_r * u2_r) / u0_r;
      Real b3_r = (bb3_r + b0_r * u3_r) / u0_r;

      // Transform 4-velocities
      Real ut_l = gamma_l;
      Real ut_r = gamma_r;

      // Transform 4-magnetic fields
      Real bt_l = mt_0*b0_l;
      Real bx_l = mx_3*b3_l;
      Real by_l = my_1*b1_l;
      Real bz_l = mz_2*b2_l;
      Real bt_r = mt_0*b0_r;
      Real bx_r = mx_3*b3_r;
      Real by_r = my_1*b1_r;
      Real bz_r = mz_2*b2_r;

      // Set local magnetic fields
      Real bbx_l = ut_l * bx_l - ux_l * bt_l;
      Real bbx_r = ut_r * bx_r - ux_r * bt_r;
      bbx(i) = 0.5 * (bbx_l + bbx_r);
      bb1_l = ut_l * by_l - uy_l * bt_l;
      bb2_l = ut_l * bz_l - uz_l * bt_l;
      bb1_r = ut_r * by_r - uy_r * bt_r;
      bb2_r = ut_r * bz_r - uz_r * bt_r;
    }
  }
  return;
}

//----------------------------------------------------------------------------------------
// Function for transforming fluxes to global frame: r-interface
// Inputs:
//   k,j: phi- and theta-indices
//   il,iu: r-index bounds
//   cons: 1D array of conserved quantities, using local coordinates (not used)
//   bbx: 1D array of longitudinal magnetic fields, in local coordinates (not used)
//   flux: 3D array of hydrodynamical fluxes, using local coordinates
//   ey,ez: 3D arrays of magnetic fluxes (electric fields), using local coordinates
// Outputs:
//   flux: values overwritten in global coordinates
//   ey,ez: values overwritten in global coordinates
// Notes:
//   expects values and x-fluxes of Mx/My/Mz in IM1/IM2/IM3 slots
//   expects values and x-fluxes of By/Bz in IBY/IBZ slots and ey/ez
//   puts r-fluxes of M1/M2/M3 in IM1/IM2/IM3 slots
//   puts r-fluxes of B2/B3 in ey/ez

void Schwarzschild::FluxToGlobal1(
    const int k, const int j, const int il, const int iu,
    const AthenaArray<Real> &cons, const AthenaArray<Real> &bbx, AthenaArray<Real> &flux,
    AthenaArray<Real> &ey, AthenaArray<Real> &ez) {
  // Extract geometric quantities that do not depend on r
  const Real &sin_sq_theta = metric_face1_j1_(j);
  const Real &abs_sin_theta = trans_face1_j1_(j);

  // Go through 1D block of cells
#pragma omp simd
  for (int i=il; i<=iu; ++i) {
    // Extract geometric quantities
    const Real &alpha_sq = metric_face1_i1_(i);
    const Real &r = x1f(i);
    const Real r_sq = SQR(r);
    const Real &alpha = trans_face1_i1_(i);
    const Real g00 = -alpha_sq;
    const Real g11 = 1.0/alpha_sq;
    const Real g22 = r_sq;
    const Real g33 = r_sq * sin_sq_theta;
    const Real m0_tm = 1.0/alpha;
    const Real m1_x = alpha;
    const Real m2_y = 1.0/r;
    const Real m3_z = 1.0 / (r * abs_sin_theta);

    // Extract local conserved quantities and fluxes
    const Real dx = flux(IDN,k,j,i);
    const Real txt = flux(IEN,k,j,i);
    const Real txx = flux(IM1,k,j,i);
    const Real txy = flux(IM2,k,j,i);
    const Real txz = flux(IM3,k,j,i);

    // Transform stress-energy tensor
    Real t10 = m1_x*m0_tm*txt;
    Real t11 = m1_x*m1_x*txx;
    Real t12 = m1_x*m2_y*txy;
    Real t13 = m1_x*m3_z*txz;

    // Extract global fluxes
    Real &d1 = flux(IDN,k,j,i);
    Real &t1_0 = flux(IEN,k,j,i);
    Real &t1_1 = flux(IM1,k,j,i);
    Real &t1_2 = flux(IM2,k,j,i);
    Real &t1_3 = flux(IM3,k,j,i);

    // Set fluxes
    d1 = m1_x*dx;
    t1_0 = g00*t10;
    t1_1 = g11*t11;
    t1_2 = g22*t12;
    t1_3 = g33*t13;

    // Transform magnetic fluxes if necessary
    if (MAGNETIC_FIELDS_ENABLED) {
      Real fyx = -ey(k,j,i);
      Real fzx = ez(k,j,i);
      Real f21 = m2_y*m1_x*fyx;
      Real f31 = m3_z*m1_x*fzx;
      ey(k,j,i) = -f21;
      ez(k,j,i) = f31;
    }
  }
  return;
}

//----------------------------------------------------------------------------------------
// Function for transforming fluxes to global frame: theta-interface
// Inputs:
//   k,j: phi- and theta-indices
//   il,iu: r-index bounds
//   cons: 1D array of conserved quantities, using local coordinates (not used)
//   bbx: 1D array of longitudinal magnetic fields, in local coordinates (not used)
//   flux: 3D array of hydrodynamical fluxes, using local coordinates
//   ey,ez: 3D arrays of magnetic fluxes (electric fields), using local coordinates
// Outputs:
//   flux: values overwritten in global coordinates
//   ey,ez: values overwritten in global coordinates
// Notes:
//   expects values and x-fluxes of Mx/My/Mz in IM2/IM3/IM1 slots
//   expects values and x-fluxes of By/Bz in IBY/IBZ slots and ey/ez
//   puts theta-fluxes of M1/M2/M3 in IM1/IM2/IM3 slots
//   puts theta-fluxes of B3/B1 in ey/ez

void Schwarzschild::FluxToGlobal2(
    const int k, const int j, const int il, const int iu,
    const AthenaArray<Real> &cons, const AthenaArray<Real> &bbx, AthenaArray<Real> &flux,
    AthenaArray<Real> &ey, AthenaArray<Real> &ez) {
  // Extract geometric quantities that do not depend on r
  const Real &sin_sq_theta = metric_face2_j1_(j);
  const Real &abs_sin_theta = trans_face2_j1_(j);

  // Go through 1D block of cells
#pragma omp simd
  for (int i=il; i<=iu; ++i) {
    // Extract geometric quantities
    const Real &alpha_sq = metric_face2_i1_(i);
    const Real &r = x1v(i);
    const Real r_sq = SQR(r);
    const Real &alpha = trans_face2_i1_(i);
    const Real g00 = -alpha_sq;
    const Real g11 = 1.0/alpha_sq;
    const Real g22 = r_sq;
    const Real g33 = r_sq * sin_sq_theta;
    const Real m0_tm = 1.0/alpha;
    const Real m1_z = alpha;
    const Real m2_x = 1.0/r;
    const Real m3_y = 1.0 / (r * abs_sin_theta);

    // Extract local conserved quantities and fluxes
    const Real dx = flux(IDN,k,j,i);
    const Real txt = flux(IEN,k,j,i);
    const Real txx = flux(IM2,k,j,i);
    const Real txy = flux(IM3,k,j,i);
    const Real txz = flux(IM1,k,j,i);

    // Transform stress-energy tensor
    Real t20 = m2_x*m0_tm*txt;
    Real t21 = m2_x*m1_z*txz;
    Real t22 = m2_x*m2_x*txx;
    Real t23 = m2_x*m3_y*txy;

    // Extract global fluxes
    Real &d2 = flux(IDN,k,j,i);
    Real &t2_0 = flux(IEN,k,j,i);
    Real &t2_1 = flux(IM1,k,j,i);
    Real &t2_2 = flux(IM2,k,j,i);
    Real &t2_3 = flux(IM3,k,j,i);

    // Set fluxes
    d2 = m2_x*dx;
    t2_0 = g00*t20;
    t2_1 = g11*t21;
    t2_2 = g22*t22;
    t2_3 = g33*t23;

    // Transform magnetic fluxes if necessary
    if (MAGNETIC_FIELDS_ENABLED) {
      Real fyx = -ey(k,j,i);
      Real fzx = ez(k,j,i);
      Real f32 = m3_y*m2_x*fyx;
      Real f12 = m1_z*m2_x*fzx;
      ey(k,j,i) = -f32;
      ez(k,j,i) = f12;
    }
  }
  return;
}

//----------------------------------------------------------------------------------------
// Function for transforming fluxes to global frame: phi-interface
// Inputs:
//   k,j: phi- and theta-indices
//   il,iu: r-index bounds
//   cons: 1D array of conserved quantities, using local coordinates (not used)
//   bbx: 1D array of longitudinal magnetic fields, in local coordinates (not used)
//   flux: 3D array of hydrodynamical fluxes, using local coordinates
//   ey,ez: 3D arrays of magnetic fluxes (electric fields), using local coordinates
// Outputs:
//   flux: values overwritten in global coordinates
//   ey,ez: values overwritten in global coordinates
// Notes:
//   expects values and x-fluxes of Mx/My/Mz in IM3/IM1/IM2 slots
//   expects values and x-fluxes of By/Bz in IBY/IBZ slots and ey/ez
//   puts phi-fluxes of M1/M2/M3 in IM1/IM2/IM3 slots
//   puts phi-fluxes of B1/B2 in ey/ez

void Schwarzschild::FluxToGlobal3(
    const int k, const int j, const int il, const int iu,
    const AthenaArray<Real> &cons, const AthenaArray<Real> &bbx, AthenaArray<Real> &flux,
    AthenaArray<Real> &ey, AthenaArray<Real> &ez) {
  // Extract geometric quantities that do not depend on r
  const Real &sin_sq_theta = metric_face3_j1_(j);
  const Real &abs_sin_theta = trans_face3_j1_(j);

  // Go through 1D block of cells
#pragma omp simd
  for (int i=il; i<=iu; ++i) {
    // Extract geometric quantities
    const Real &alpha_sq = metric_face3_i1_(i);
    const Real &r = x1v(i);
    const Real r_sq = SQR(r);
    const Real &alpha = trans_face3_i1_(i);
    const Real g00 = -alpha_sq;
    const Real g11 = 1.0/alpha_sq;
    const Real g22 = r_sq;
    const Real g33 = r_sq * sin_sq_theta;
    const Real m0_tm = 1.0/alpha;
    const Real m1_y = alpha;
    const Real m2_z = 1.0/r;
    const Real m3_x = 1.0 / (r * abs_sin_theta);

    // Extract local conserved quantities and fluxes
    const Real dx = flux(IDN,k,j,i);
    const Real txt = flux(IEN,k,j,i);
    const Real txx = flux(IM3,k,j,i);
    const Real txy = flux(IM1,k,j,i);
    const Real txz = flux(IM2,k,j,i);

    // Transform stress-energy tensor
    Real t30 = m3_x*m0_tm*txt;
    Real t31 = m3_x*m1_y*txy;
    Real t32 = m3_x*m2_z*txz;
    Real t33 = m3_x*m3_x*txx;

    // Extract global fluxes
    Real &d3 = flux(IDN,k,j,i);
    Real &t3_0 = flux(IEN,k,j,i);
    Real &t3_1 = flux(IM1,k,j,i);
    Real &t3_2 = flux(IM2,k,j,i);
    Real &t3_3 = flux(IM3,k,j,i);

    // Set fluxes
    d3 = m3_x*dx;
    t3_0 = g00*t30;
    t3_1 = g11*t31;
    t3_2 = g22*t32;
    t3_3 = g33*t33;

    // Transform magnetic fluxes if necessary
    if (MAGNETIC_FIELDS_ENABLED) {
      Real fyx = -ey(k,j,i);
      Real fzx = ez(k,j,i);
      Real f13 = m1_y*m3_x*fyx;
      Real f23 = m2_z*m3_x*fzx;
      ey(k,j,i) = -f13;
      ez(k,j,i) = f23;
    }
  }
  return;
}

//----------------------------------------------------------------------------------------
// Function for raising covariant components of a vector
// Inputs:
//   a_0,a_1,a_2,a_3: covariant components of vector
//   k,j,i: indices of cell in which transformation is desired
// Outputs:
//   pa0,pa1,pa2,pa3: pointers to contravariant 4-vector components

void Schwarzschild::RaiseVectorCell(Real a_0, Real a_1, Real a_2, Real a_3, int k, int j,
                                    int i, Real *pa0, Real *pa1, Real *pa2, Real *pa3) {
  // Extract geometric quantities
  const Real &sin_sq_theta = metric_cell_j1_(j);
  const Real &alpha_sq = metric_cell_i1_(i);
  const Real &r = x1v(i);
  Real r_sq = SQR(r);

  // Calculate metric coefficients
  Real g00 = -1.0/alpha_sq;
  Real g11 = alpha_sq;
  Real g22 = 1.0/r_sq;
  Real g33 = 1.0/(r_sq*sin_sq_theta);

  // Set raised components
  *pa0 = g00 * a_0;
  *pa1 = g11 * a_1;
  *pa2 = g22 * a_2;
  *pa3 = g33 * a_3;
  return;
}

//----------------------------------------------------------------------------------------
// Function for lowering contravariant components of a vector
// Inputs:
//   a0,a1,a2,a3: contravariant components of vector
//   k,j,i: indices of cell in which transformation is desired
// Outputs:
//   pa_0,pa_1,pa_2,pa_3: pointers to covariant 4-vector components

void Schwarzschild::LowerVectorCell(
    Real a0, Real a1, Real a2, Real a3, int k, int j,
    int i, Real *pa_0, Real *pa_1, Real *pa_2, Real *pa_3) {
  // Extract geometric quantities
  const Real &sin_sq_theta = metric_cell_j1_(j);
  const Real &alpha_sq = metric_cell_i1_(i);
  const Real &r = x1v(i);
  Real r_sq = SQR(r);

  // Calculate metric coefficients
  Real g_00 = -alpha_sq;
  Real g_11 = 1.0/alpha_sq;
  Real g_22 = r_sq;
  Real g_33 = r_sq * sin_sq_theta;

  // Set lowered components
  *pa_0 = g_00 * a0;
  *pa_1 = g_11 * a1;
  *pa_2 = g_22 * a2;
  *pa_3 = g_33 * a3;
  return;
}<|MERGE_RESOLUTION|>--- conflicted
+++ resolved
@@ -185,6 +185,7 @@
     coord_len1_i1_.NewAthenaArray(ncells1);
     coord_len2_i1_.NewAthenaArray(ncells1+1);
     coord_len3_i1_.NewAthenaArray(ncells1+1);
+    coord_width1_i1_.NewAthenaArray(ncells1);
     metric_face1_i1_.NewAthenaArray(ncells1+1);
     metric_face2_i1_.NewAthenaArray(ncells1);
     metric_face3_i1_.NewAthenaArray(ncells1);
@@ -202,6 +203,7 @@
     coord_len1_j1_.NewAthenaArray(ncells2+1);
     coord_len2_j1_.NewAthenaArray(ncells2);
     coord_len3_j1_.NewAthenaArray(ncells2+1);
+    coord_width3_j1_.NewAthenaArray(ncells2);
     coord_src_j1_.NewAthenaArray(ncells2);
     coord_src_j2_.NewAthenaArray(ncells2);
     metric_face1_j1_.NewAthenaArray(ncells2);
@@ -223,7 +225,7 @@
       Real r_p_cu = r_p*r_p*r_p;
       Real r_m_cu = r_m*r_m*r_m;
 
-      // Volumes, areas, and lengths
+      // Volumes, areas, lengths, and widths
       coord_vol_i1_(i) = ONE_3RD * (r_p_cu - r_m_cu);
       coord_area1_i1_(i) = SQR(r_m);
       if (i == (iu+ng)) {
@@ -238,11 +240,8 @@
         coord_len2_i1_(i+1) = coord_area1_i1_(i+1);
         coord_len3_i1_(i+1) = coord_area1_i1_(i+1);
       }
-<<<<<<< HEAD
-=======
       coord_width1_i1_(i) = r_p*alpha_p - r_m*alpha_m
                             + m * std::log((r_p*(1.0+alpha_p)-m) / (r_m*(1.0+alpha_m)-m));
->>>>>>> b58b20b5
 
       // Metric coefficients
       metric_face1_i1_(i) = SQR(alpha_m);
@@ -277,7 +276,7 @@
       Real sin_m_sq = SQR(sin_m);
       Real sin_p_sq = SQR(sin_p);
 
-      // Volumes, areas, and lengths
+      // Volumes, areas, lengths, and widths
       coord_vol_j1_(j) = std::abs(cos_m - cos_p);
       coord_area1_j1_(j) = coord_vol_j1_(j);
       coord_area2_j1_(j) = std::abs(sin_m);
@@ -294,6 +293,7 @@
       if (j == juu) {
         coord_len3_j1_(j+1) = coord_area2_j1_(j+1);
       }
+      coord_width3_j1_(j) = std::abs(sin_c);
 
       // Source terms
       coord_src_j1_(j) = sin_c;
@@ -346,6 +346,7 @@
     coord_len1_i1_.DeleteAthenaArray();
     coord_len2_i1_.DeleteAthenaArray();
     coord_len3_i1_.DeleteAthenaArray();
+    coord_width1_i1_.DeleteAthenaArray();
     coord_vol_j1_.DeleteAthenaArray();
     coord_area1_j1_.DeleteAthenaArray();
     coord_area2_j1_.DeleteAthenaArray();
@@ -353,6 +354,7 @@
     coord_len1_j1_.DeleteAthenaArray();
     coord_len2_j1_.DeleteAthenaArray();
     coord_len3_j1_.DeleteAthenaArray();
+    coord_width3_j1_.DeleteAthenaArray();
     coord_src_j1_.DeleteAthenaArray();
     coord_src_j2_.DeleteAthenaArray();
     metric_face1_i1_.DeleteAthenaArray();
@@ -427,8 +429,6 @@
 }
 
 //----------------------------------------------------------------------------------------
-<<<<<<< HEAD
-=======
 // CenterWidthX functions: return physical width in X-dir at (i,j,k) cell-center
 
 void Schwarzschild::CenterWidth1(const int k, const int j, const int il, const int iu,
@@ -462,7 +462,6 @@
 }
 
 //----------------------------------------------------------------------------------------
->>>>>>> b58b20b5
 // FaceXArea functions: compute area of face with normal in X-dir as vector
 // Inputs:
 //   k,j: phi- and theta-indices
