--- conflicted
+++ resolved
@@ -1187,11 +1187,7 @@
       phydro=pmb->phydro;
       pfield=pmb->pfield;
       pbval=pmb->pbval;
-<<<<<<< HEAD
-      pbval->ReceiveHydroBoundaryBuffersWithWait(phydro->u, true);//[JMSHI shearbox update is included ]
-=======
       pbval->ReceiveCellCenteredBoundaryBuffersWithWait(phydro->u, HYDRO_CONS);
->>>>>>> c5019170
       if (MAGNETIC_FIELDS_ENABLED)
         pbval->ReceiveFieldBoundaryBuffersWithWait(pfield->b);
 //[JMSHI   send and receive shearingbox boundary conditions
