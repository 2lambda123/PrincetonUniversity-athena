//========================================================================================
// Athena++ astrophysical MHD code
<<<<<<< HEAD
// Copyright (C) 2014 James M. Stone  <jmstone@princeton.edu>
//
// This program is free software: you can redistribute and/or modify it under the terms
// of the GNU General Public License (GPL) as published by the Free Software Foundation,
// either version 3 of the License, or (at your option) any later version.
//
// This program is distributed in the hope that it will be useful, but WITHOUT ANY
// WARRANTY; without even the implied warranty of MERCHANTABILITY or FITNESS FOR A
// PARTICULAR PURPOSE.  See the GNU General Public License for more details.
//
// You should have received a copy of GNU GPL in the file LICENSE included in the code
// distribution.  If not see <http://www.gnu.org/licenses/>.
//======================================================================================
=======
// Copyright(C) 2014 James M. Stone <jmstone@princeton.edu> and other code contributors
// Licensed under the 3-clause BSD License, see LICENSE file for details
//========================================================================================
>>>>>>> e5c8ece4
//! \file mesh.cpp
//  \brief implementation of functions in MeshBlock class

// C/C++ headers
#include <iostream>
#include <sstream>
#include <stdexcept>  // runtime_error
#include <string>     // c_str()
#include <algorithm>  // sort
#include <iomanip>
#include <stdlib.h>
#include <string.h>  // memcpy

// Athena++ classes headers
#include "../athena.hpp"
#include "../globals.hpp"
#include "../athena_arrays.hpp"
#include "../coordinates/coordinates.hpp"
#include "../hydro/hydro.hpp"
#include "../field/field.hpp"
#include "../bvals/bvals.hpp"
#include "../eos/eos.hpp"
#include "../parameter_input.hpp"
#include "../utils/buffer_utils.hpp"
#include "../reconstruct/reconstruction.hpp"
#include "mesh_refinement.hpp"
#include "meshblock_tree.hpp"
#include "mesh.hpp"

//----------------------------------------------------------------------------------------
// MeshBlock constructor: constructs coordinate, boundary condition, hydro, field
//                        and mesh refinement objects.

MeshBlock::MeshBlock(int igid, int ilid, LogicalLocation iloc, RegionSize input_block,
           enum BoundaryFlag *input_bcs, Mesh *pm, ParameterInput *pin, bool ref_flag)
{
  std::stringstream msg;
  int root_level;
  pmy_mesh = pm;
  root_level = pm->root_level;
  block_size = input_block;
  for(int i=0; i<6; i++) block_bcs[i] = input_bcs[i];
  prev=NULL;
  next=NULL;
  gid=igid;
  lid=ilid;
  loc=iloc;
  cost=1.0;

<<<<<<< HEAD
  // allocate user output variables array
  nuser_out_var=pin->GetOrAddInteger("mesh","nuser_out_var",0);
  int ncells1 = block_size.nx1 + 2*(NGHOST);
  int ncells2 = 1, ncells3 = 1;
  if (block_size.nx2 > 1) ncells2 = block_size.nx2 + 2*(NGHOST);
  if (block_size.nx3 > 1) ncells3 = block_size.nx3 + 2*(NGHOST);
  user_out_var.NewAthenaArray(nuser_out_var,ncells3,ncells2,ncells1);

  nreal_user_meshblock_data_ = 0, nint_user_meshblock_data_ = 0;
=======
  nuser_out_var = 0;
  nreal_user_meshblock_data_ = 0;
  nint_user_meshblock_data_ = 0; 
>>>>>>> e5c8ece4

  // initialize grid indices

  is = NGHOST;
  ie = is + block_size.nx1 - 1;

  if (block_size.nx2 > 1) {
    js = NGHOST;
    je = js + block_size.nx2 - 1;
  } else {
    js = je = 0;
  }

  if (block_size.nx3 > 1) {
    ks = NGHOST;
    ke = ks + block_size.nx3 - 1;
  } else {
    ks = ke = 0;
  }

  if(pm->multilevel==true) {
    cnghost=(NGHOST+1)/2+1;
    cis=cnghost; cie=cis+block_size.nx1/2-1;
    cjs=cje=cks=cke=0;
    if(block_size.nx2>1) // 2D or 3D
      cjs=cnghost, cje=cjs+block_size.nx2/2-1;
    if(block_size.nx3>1) // 3D
      cks=cnghost, cke=cks+block_size.nx3/2-1;
  }

  // construct objects stored in MeshBlock class.  Note in particular that the initial
  // conditions for the simulation are set in problem generator called from main, not
  // in the Hydro constructor

  // mesh-related objects
  pcoord = new Coordinates(this, pin);
  if(ref_flag==false) pcoord->CheckMeshSpacing();
  pbval  = new BoundaryValues(this, pin);
  if (block_bcs[INNER_X2] == POLAR_BNDRY||block_bcs[INNER_X2] == POLAR_BNDRY_WEDGE) {
    int level = loc.level - pmy_mesh->root_level;
    int num_north_polar_blocks = pmy_mesh->nrbx3 * (1 << level);
    polar_neighbor_north = new PolarNeighborBlock[num_north_polar_blocks];
  }
  if (block_bcs[OUTER_X2] == POLAR_BNDRY||block_bcs[OUTER_X2] == POLAR_BNDRY_WEDGE) {
    int level = loc.level - pmy_mesh->root_level;
    int num_south_polar_blocks = pmy_mesh->nrbx3 * (1 << level);
    polar_neighbor_south = new PolarNeighborBlock[num_south_polar_blocks];
  }
  precon = new Reconstruction(this, pin);
  if(pm->multilevel==true) pmr = new MeshRefinement(this, pin);

  // physics-related objects
  phydro = new Hydro(this, pin);
  if (MAGNETIC_FIELDS_ENABLED) pfield = new Field(this, pin);
  peos = new EquationOfState(this, pin);

  // Create user mesh data
  InitUserMeshBlockData(pin);

  return;
}

//----------------------------------------------------------------------------------------
// MeshBlock constructor for restarts

MeshBlock::MeshBlock(int igid, int ilid, Mesh *pm, ParameterInput *pin,
           LogicalLocation iloc, RegionSize input_block, enum BoundaryFlag *input_bcs,
           Real icost, char *mbdata)
{
  std::stringstream msg;
  pmy_mesh = pm;
  prev=NULL;
  next=NULL;
  gid=igid;
  lid=ilid;
  loc=iloc;
  cost=icost;
  block_size = input_block;
  for(int i=0; i<6; i++) block_bcs[i] = input_bcs[i];

<<<<<<< HEAD
  // allocate user output variables array
  nuser_out_var=pin->GetOrAddInteger("mesh","nuser_out_var",0);
  int ncells1 = block_size.nx1 + 2*(NGHOST);
  int ncells2 = 1, ncells3 = 1;
  if (block_size.nx2 > 1) ncells2 = block_size.nx2 + 2*(NGHOST);
  if (block_size.nx3 > 1) ncells3 = block_size.nx3 + 2*(NGHOST);
  user_out_var.NewAthenaArray(nuser_out_var,ncells3,ncells2,ncells1);

  nreal_user_meshblock_data_ = 0, nint_user_meshblock_data_ = 0;
=======
  nuser_out_var = 0;
  nreal_user_meshblock_data_ = 0;
  nint_user_meshblock_data_ = 0; 
>>>>>>> e5c8ece4

  // initialize grid indices
  is = NGHOST;
  ie = is + block_size.nx1 - 1;

  if (block_size.nx2 > 1) {
    js = NGHOST;
    je = js + block_size.nx2 - 1;
  } else {
    js = je = 0;
  }

  if (block_size.nx3 > 1) {
    ks = NGHOST;
    ke = ks + block_size.nx3 - 1;
  } else {
    ks = ke = 0;
  }

  if(pm->multilevel==true) {
    cnghost=(NGHOST+1)/2+1;
    cis=cnghost; cie=cis+block_size.nx1/2-1;
    cjs=cje=cks=cke=0;
    if(block_size.nx2>1) // 2D or 3D
      cjs=cnghost, cje=cjs+block_size.nx2/2-1;
    if(block_size.nx3>1) // 3D
      cks=cnghost, cke=cks+block_size.nx3/2-1;
  }

  // (re-)create mesh-related objects in MeshBlock
  pcoord = new Coordinates(this, pin);
  pbval  = new BoundaryValues(this, pin);
  if (block_bcs[INNER_X2] == POLAR_BNDRY||block_bcs[INNER_X2] == POLAR_BNDRY_WEDGE) {
    int level = loc.level - pmy_mesh->root_level;
    int num_north_polar_blocks = pmy_mesh->nrbx3 * (1 << level);
    polar_neighbor_north = new PolarNeighborBlock[num_north_polar_blocks];
  }
  if (block_bcs[OUTER_X2] == POLAR_BNDRY||block_bcs[OUTER_X2] == POLAR_BNDRY_WEDGE) {
    int level = loc.level - pmy_mesh->root_level;
    int num_south_polar_blocks = pmy_mesh->nrbx3 * (1 << level);
    polar_neighbor_south = new PolarNeighborBlock[num_south_polar_blocks];
  }
  precon = new Reconstruction(this, pin);
  if(pm->multilevel==true) pmr = new MeshRefinement(this, pin);

  // (re-)create physics-related objects in MeshBlock
  phydro = new Hydro(this, pin);
  if (MAGNETIC_FIELDS_ENABLED) pfield = new Field(this, pin);
  peos = new EquationOfState(this, pin);

  InitUserMeshBlockData(pin);

  // load hydro and field data
  int os=0;
  memcpy(phydro->u.data(), &(mbdata[os]), phydro->u.GetSizeInBytes());
  // load it into the half-step arrays too
  memcpy(phydro->u1.data(), &(mbdata[os]), phydro->u1.GetSizeInBytes());
  os += phydro->u.GetSizeInBytes();
  if (GENERAL_RELATIVITY) {
    memcpy(phydro->w.data(), &(mbdata[os]), phydro->w.GetSizeInBytes());
    os += phydro->w.GetSizeInBytes();
    memcpy(phydro->w1.data(), &(mbdata[os]), phydro->w1.GetSizeInBytes());
    os += phydro->w1.GetSizeInBytes();
  }
  if (MAGNETIC_FIELDS_ENABLED) {
    memcpy(pfield->b.x1f.data(), &(mbdata[os]), pfield->b.x1f.GetSizeInBytes());
    memcpy(pfield->b1.x1f.data(), &(mbdata[os]), pfield->b1.x1f.GetSizeInBytes());
    os += pfield->b.x1f.GetSizeInBytes();
    memcpy(pfield->b.x2f.data(), &(mbdata[os]), pfield->b.x2f.GetSizeInBytes());
    memcpy(pfield->b1.x2f.data(), &(mbdata[os]), pfield->b1.x2f.GetSizeInBytes());
    os += pfield->b.x2f.GetSizeInBytes();
    memcpy(pfield->b.x3f.data(), &(mbdata[os]), pfield->b.x3f.GetSizeInBytes());
    memcpy(pfield->b1.x3f.data(), &(mbdata[os]), pfield->b1.x3f.GetSizeInBytes());
    os += pfield->b.x3f.GetSizeInBytes();
  }

  // NEW_PHYSICS: add load of new physics from restart file here

  // load user MeshBlock data
  for(int n=0; n<nint_user_meshblock_data_; n++) {
    memcpy(iuser_meshblock_data[n].data(), &(mbdata[os]),
           iuser_meshblock_data[n].GetSizeInBytes());
    os+=iuser_meshblock_data[n].GetSizeInBytes();
  }
  for(int n=0; n<nreal_user_meshblock_data_; n++) {
    memcpy(ruser_meshblock_data[n].data(), &(mbdata[os]),
           ruser_meshblock_data[n].GetSizeInBytes());
    os+=ruser_meshblock_data[n].GetSizeInBytes();
  }

  return;
}

//----------------------------------------------------------------------------------------
// MeshBlock destructor

MeshBlock::~MeshBlock()
{
  if(prev!=NULL) prev->next=next;
  if(next!=NULL) next->prev=prev;

  delete pcoord;
  if (block_bcs[INNER_X2] == POLAR_BNDRY||block_bcs[INNER_X2] == POLAR_BNDRY_WEDGE) delete[] polar_neighbor_north;
  if (block_bcs[OUTER_X2] == POLAR_BNDRY||block_bcs[OUTER_X2] == POLAR_BNDRY_WEDGE) delete[] polar_neighbor_south;
  delete pbval;
  delete precon;
  if (pmy_mesh->multilevel == true) delete pmr;

  delete phydro;
  if (MAGNETIC_FIELDS_ENABLED) delete pfield;
  delete peos;

  // delete user output variables array
  user_out_var.DeleteAthenaArray();
  // delete user MeshBlock data
  for(int n=0; n<nreal_user_meshblock_data_; n++)
    ruser_meshblock_data[n].DeleteAthenaArray();
  if(nreal_user_meshblock_data_>0) delete [] ruser_meshblock_data;
  for(int n=0; n<nint_user_meshblock_data_; n++)
    iuser_meshblock_data[n].DeleteAthenaArray();
  if(nint_user_meshblock_data_>0) delete [] iuser_meshblock_data;
}

//----------------------------------------------------------------------------------------
//! \fn void MeshBlock::AllocateRealUserMeshBlockDataField(int n)
//  \brief Allocate Real AthenaArrays for user-defned data in MeshBlock

void MeshBlock::AllocateRealUserMeshBlockDataField(int n)
{
  if(nreal_user_meshblock_data_!=0) {
    std::stringstream msg;
    msg << "### FATAL ERROR in MeshBlock::AllocateRealUserMeshBlockDataField"
        << std::endl << "User MeshBlock data arrays are already allocated" << std::endl;
    throw std::runtime_error(msg.str().c_str());
  }
  nreal_user_meshblock_data_=n;
  ruser_meshblock_data = new AthenaArray<Real>[n];
  return;
}

//----------------------------------------------------------------------------------------
//! \fn void MeshBlock::AllocateIntUserMeshBlockDataField(int n)
//  \brief Allocate integer AthenaArrays for user-defned data in MeshBlock

void MeshBlock::AllocateIntUserMeshBlockDataField(int n)
{
  if(nint_user_meshblock_data_!=0) {
    std::stringstream msg;
    msg << "### FATAL ERROR in MeshBlock::AllocateIntusermeshblockDataField"
        << std::endl << "User MeshBlock data arrays are already allocated" << std::endl;
    throw std::runtime_error(msg.str().c_str());
  }
  nint_user_meshblock_data_=n;
  iuser_meshblock_data = new AthenaArray<int>[n];
  return;
}

//----------------------------------------------------------------------------------------
//! \fn void MeshBlock::AllocateUserOutputVariables(int n)
//  \brief Allocate user-defined output variables

void MeshBlock::AllocateUserOutputVariables(int n)
{
  nuser_out_var=n;
  int ncells1 = block_size.nx1 + 2*(NGHOST);
  int ncells2 = 1, ncells3 = 1;
  if (block_size.nx2 > 1) ncells2 = block_size.nx2 + 2*(NGHOST);
  if (block_size.nx3 > 1) ncells3 = block_size.nx3 + 2*(NGHOST);
  user_out_var.NewAthenaArray(nuser_out_var,ncells3,ncells2,ncells1);
  return;
}

//----------------------------------------------------------------------------------------
//! \fn size_t MeshBlock::GetBlockSizeInBytes(void)
//  \brief Calculate the block data size required for restart.

size_t MeshBlock::GetBlockSizeInBytes(void)
{
  size_t size;

  size=phydro->u.GetSizeInBytes();
  if (GENERAL_RELATIVITY) {
    size+=phydro->w.GetSizeInBytes();
    size+=phydro->w1.GetSizeInBytes();
  }
  if (MAGNETIC_FIELDS_ENABLED)
    size+=(pfield->b.x1f.GetSizeInBytes()+pfield->b.x2f.GetSizeInBytes()
          +pfield->b.x3f.GetSizeInBytes());

  // NEW_PHYSICS: modify the size counter here when new physics is introduced

  // calculate user MeshBlock data size
  for(int n=0; n<nint_user_meshblock_data_; n++)
    size+=iuser_meshblock_data[n].GetSizeInBytes();
  for(int n=0; n<nreal_user_meshblock_data_; n++)
    size+=ruser_meshblock_data[n].GetSizeInBytes();

  return size;
}

//----------------------------------------------------------------------------------------
// \!fn void NeighborBlock::SetNeighbor(int irank, int ilevel, int igid, int ilid,
//                          int iox1, int iox2, int iox3, enum NeighborType itype,
//                          int ibid, int itargetid, int ifi1=0, int ifi2=0,
//                          bool ipolar=false)
// \brief Set neighbor information

void NeighborBlock::SetNeighbor(int irank, int ilevel, int igid, int ilid,
  int iox1, int iox2, int iox3, enum NeighborType itype, int ibid, int itargetid,
//[JMSHI
  bool ipolar, bool ishear, int ifi1=0, int ifi2=0)
  //bool ipolar, int ifi1=0, int ifi2=0)
{
  rank=irank; level=ilevel; gid=igid; lid=ilid; ox1=iox1; ox2=iox2; ox3=iox3;
  type=itype; bufid=ibid; targetid=itargetid; polar=ipolar; fi1=ifi1; fi2=ifi2;
  shear=ishear;
//JMSHI]
  if(type==NEIGHBOR_FACE) {
    if(ox1==-1)      fid=INNER_X1;
    else if(ox1==1)  fid=OUTER_X1;
    else if(ox2==-1) fid=INNER_X2;
    else if(ox2==1)  fid=OUTER_X2;
    else if(ox3==-1) fid=INNER_X3;
    else if(ox3==1)  fid=OUTER_X3;
  }
  if(type==NEIGHBOR_EDGE) {
    if(ox3==0)      eid=(   ((ox1+1)>>1) | ((ox2+1)&2));
    else if(ox2==0) eid=(4+(((ox1+1)>>1) | ((ox3+1)&2)));
    else if(ox1==0) eid=(8+(((ox2+1)>>1) | ((ox3+1)&2)));
  }
  return;
}

//----------------------------------------------------------------------------------------
// \!fn void MeshBlock::SearchAndSetNeighbors(MeshBlockTree &tree, int *ranklist, int *nslist)
// \brief Search and set all the neighbor blocks

void MeshBlock::SearchAndSetNeighbors(MeshBlockTree &tree, int *ranklist, int *nslist)
{
  MeshBlockTree* neibt;
  int myox1, myox2=0, myox3=0, myfx1, myfx2, myfx3;
  myfx1=(int)(loc.lx1&1L);
  myfx2=(int)(loc.lx2&1L);
  myfx3=(int)(loc.lx3&1L);
  myox1=((int)(loc.lx1&1L))*2-1;
  if(block_size.nx2>1) myox2=((int)(loc.lx2&1L))*2-1;
  if(block_size.nx3>1) myox3=((int)(loc.lx3&1L))*2-1;
  long int nrbx1=pmy_mesh->nrbx1, nrbx2=pmy_mesh->nrbx2, nrbx3=pmy_mesh->nrbx3;

  int nf1=1, nf2=1;
  if(pmy_mesh->multilevel==true) {
    if(block_size.nx2>1) nf1=2;
    if(block_size.nx3>1) nf2=2;
  }
  int bufid=0;
  nneighbor=0;
  for(int k=0; k<=2; k++) {
    for(int j=0; j<=2; j++) {
      for(int i=0; i<=2; i++)
        nblevel[k][j][i]=-1;
    }
  }
  nblevel[1][1][1]=loc.level;

  // x1 face
  for(int n=-1; n<=1; n+=2) {
    neibt=tree.FindNeighbor(loc,n,0,0,block_bcs,nrbx1,nrbx2,nrbx3,pmy_mesh->root_level);
    if(neibt==NULL) { bufid+=nf1*nf2; continue;}
    if(neibt->flag==false) { // neighbor at finer level
      int fface=1-(n+1)/2; // 0 for OUTER_X1, 1 for INNER_X1
      nblevel[1][1][n+1]=neibt->loc.level+1;
      for(int f2=0;f2<nf2;f2++) {
        for(int f1=0;f1<nf1;f1++) {
          MeshBlockTree* nf=neibt->GetLeaf(fface,f1,f2);
          int fid = nf->gid;
          int nlevel=nf->loc.level;
          int tbid=FindBufferID(-n,0,0,0,0,pmy_mesh->maxneighbor_);
          neighbor[nneighbor].SetNeighbor(ranklist[fid], nlevel, fid,
          //[JMSHI
              fid-nslist[ranklist[fid]], n, 0, 0, NEIGHBOR_FACE, bufid, tbid, false, false, f1,
              //fid-nslist[ranklist[fid]], n, 0, 0, NEIGHBOR_FACE, bufid, tbid, false, f1,
          //JMSHI]
              f2);
          bufid++; nneighbor++;
        }
      }
    }
    else { // neighbor at same or coarser level
      int nlevel=neibt->loc.level;
      int nid=neibt->gid;
      nblevel[1][1][n+1]=nlevel;
      int tbid;
      //[JMSHI
      bool shear=false;
      if(nlevel==loc.level) { // neighbor at same level
        tbid=FindBufferID(-n,0,0,0,0,pmy_mesh->maxneighbor_);
        if ((n == -1 and block_bcs[INNER_X1] == SHEAR_PERIODIC_BNDRY)
            or (n == 1 and block_bcs[OUTER_X1] == SHEAR_PERIODIC_BNDRY)) {
          shear = true; // neighbor is shearing periodic
        }
      //JMSHI]
      }
      else { // neighbor at coarser level
        tbid=FindBufferID(-n,0,0,myfx2,myfx3,pmy_mesh->maxneighbor_);
      }
      neighbor[nneighbor].SetNeighbor(ranklist[nid], nlevel, nid,
      //[JMSHI
          nid-nslist[ranklist[nid]], n, 0, 0, NEIGHBOR_FACE, bufid, tbid, false, shear);
          //nid-nslist[ranklist[nid]], n, 0, 0, NEIGHBOR_FACE, bufid, tbid, false);
      //JMSHI]
      bufid+=nf1*nf2; nneighbor++;
    }
  }
  if(block_size.nx2==1) return;

  // x2 face
  for(int n=-1; n<=1; n+=2) {
    neibt=tree.FindNeighbor(loc,0,n,0,block_bcs,nrbx1,nrbx2,nrbx3,pmy_mesh->root_level);
    if(neibt==NULL) { bufid+=nf1*nf2; continue;}
    if(neibt->flag==false) { // neighbor at finer level
      int fface=1-(n+1)/2; // 0 for OUTER_X2, 1 for INNER_X2
      nblevel[1][n+1][1]=neibt->loc.level+1;
      for(int f2=0;f2<nf2;f2++) {
        for(int f1=0;f1<nf1;f1++) {
          MeshBlockTree* nf=neibt->GetLeaf(f1,fface,f2);
          int fid = nf->gid;
          int nlevel=nf->loc.level;
          int tbid=FindBufferID(0,-n,0,0,0,pmy_mesh->maxneighbor_);
          neighbor[nneighbor].SetNeighbor(ranklist[fid], nlevel, fid,
          //[JMSHI
              fid-nslist[ranklist[fid]], 0, n, 0, NEIGHBOR_FACE, bufid, tbid, false, false, f1,
              //fid-nslist[ranklist[fid]], 0, n, 0, NEIGHBOR_FACE, bufid, tbid, false, f1,
          //JMSHI]
              f2);
          bufid++; nneighbor++;
        }
      }
    }
    else { // neighbor at same or coarser level
      int nlevel=neibt->loc.level;
      int nid=neibt->gid;
      nblevel[1][n+1][1]=nlevel;
      int tbid;
      bool polar=false;
      if(nlevel==loc.level) { // neighbor at same level
        if ((n == -1 and block_bcs[INNER_X2] == POLAR_BNDRY)
            or (n == 1 and block_bcs[OUTER_X2] == POLAR_BNDRY)) {
          polar = true; // neighbor is across top or bottom pole
        }
        tbid=FindBufferID(0,polar?n:-n,0,0,0,pmy_mesh->maxneighbor_);
      }
      else { // neighbor at coarser level
        tbid=FindBufferID(0,-n,0,myfx1,myfx3,pmy_mesh->maxneighbor_);
      }
      neighbor[nneighbor].SetNeighbor(ranklist[nid], nlevel, nid,
      //[JMSHI
          nid-nslist[ranklist[nid]], 0, n, 0, NEIGHBOR_FACE, bufid, tbid, polar, false);
          //nid-nslist[ranklist[nid]], 0, n, 0, NEIGHBOR_FACE, bufid, tbid, polar);
      //JMSHI]
      bufid+=nf1*nf2; nneighbor++;
    }
  }

  // x3 face
  if(block_size.nx3>1) {
    for(int n=-1; n<=1; n+=2) {
      neibt=tree.FindNeighbor(loc,0,0,n,block_bcs,nrbx1,nrbx2,nrbx3,pmy_mesh->root_level);
      if(neibt==NULL) { bufid+=nf1*nf2; continue;}
      if(neibt->flag==false) { // neighbor at finer level
        int fface=1-(n+1)/2; // 0 for OUTER_X3, 1 for INNER_X3
        nblevel[n+1][1][1]=neibt->loc.level+1;
        for(int f2=0;f2<nf2;f2++) {
          for(int f1=0;f1<nf1;f1++) {
            MeshBlockTree* nf=neibt->GetLeaf(f1,f2,fface);
            int fid = nf->gid;
            int nlevel=nf->loc.level;
            int tbid=FindBufferID(0,0,-n,0,0,pmy_mesh->maxneighbor_);
            neighbor[nneighbor].SetNeighbor(ranklist[fid], nlevel, fid,
      //[JMSHI
                fid-nslist[ranklist[fid]], 0, 0, n, NEIGHBOR_FACE, bufid, tbid, false, false,
                //fid-nslist[ranklist[fid]], 0, 0, n, NEIGHBOR_FACE, bufid, tbid, false,
      //JMSHI]
                f1, f2);
            bufid++; nneighbor++;
          }
        }
      }
      else { // neighbor at same or coarser level
        int nlevel=neibt->loc.level;
        int nid=neibt->gid;
        nblevel[n+1][1][1]=nlevel;
        int tbid;
        if(nlevel==loc.level) { // neighbor at same level
          tbid=FindBufferID(0,0,-n,0,0,pmy_mesh->maxneighbor_);
        }
        else { // neighbor at coarser level
          tbid=FindBufferID(0,0,-n,myfx1,myfx2,pmy_mesh->maxneighbor_);
        }
        neighbor[nneighbor].SetNeighbor(ranklist[nid], nlevel, nid,
      //[JMSHI
            nid-nslist[ranklist[nid]], 0, 0, n, NEIGHBOR_FACE, bufid, tbid, false, false);
            //nid-nslist[ranklist[nid]], 0, 0, n, NEIGHBOR_FACE, bufid, tbid, false);
      //JMSHI]
        bufid+=nf1*nf2; nneighbor++;
      }
    }
  }

  // x1x2 edge
  for(int m=-1; m<=1; m+=2) {
    for(int n=-1; n<=1; n+=2) {
      neibt=tree.FindNeighbor(loc,n,m,0,block_bcs,nrbx1,nrbx2,nrbx3,pmy_mesh->root_level);
      if(neibt==NULL) { bufid+=nf2; continue;}
      if(neibt->flag==false) { // neighbor at finer level
        int ff1=1-(n+1)/2; // 0 for OUTER_X1, 1 for INNER_X1
        int ff2=1-(m+1)/2; // 0 for OUTER_X2, 1 for INNER_X2
        nblevel[1][m+1][n+1]=neibt->loc.level+1;
        for(int f1=0;f1<nf2;f1++) {
          MeshBlockTree* nf=neibt->GetLeaf(ff1,ff2,f1);
          int fid = nf->gid;
          int nlevel=nf->loc.level;
          int tbid=FindBufferID(-n,-m,0,0,0,pmy_mesh->maxneighbor_);
          neighbor[nneighbor].SetNeighbor(ranklist[fid], nlevel, fid,
          //[JMSHI
              fid-nslist[ranklist[fid]], n, m, 0, NEIGHBOR_EDGE, bufid, tbid, false, false, f1,
              //fid-nslist[ranklist[fid]], n, m, 0, NEIGHBOR_EDGE, bufid, tbid, false, f1,
          //JMSHI]
              0);
          bufid++; nneighbor++;
        }
      }
      else { // neighbor at same or coarser level
        int nlevel=neibt->loc.level;
        int nid=neibt->gid;
        nblevel[1][m+1][n+1]=nlevel;
        int tbid;
        bool polar=false;
        //[JMSHI
        bool shear=false;
        //JMSHI]
        if(nlevel==loc.level) { // neighbor at same level
          if ((m == -1 and block_bcs[INNER_X2] == POLAR_BNDRY)
              or (m == 1 and block_bcs[OUTER_X2] == POLAR_BNDRY)) {
            polar = true; // neighbor is across top or bottom pole
          }
          //[JMSHI
          if ((n == -1 and block_bcs[INNER_X1] == SHEAR_PERIODIC_BNDRY)
              or (n == 1 and block_bcs[OUTER_X1] == SHEAR_PERIODIC_BNDRY)) {
            shear = true; // neighbor is on shearing periodic bcs
          }
          //JMSHI]
          tbid=FindBufferID(-n,polar?m:-m,0,0,0,pmy_mesh->maxneighbor_);
        }
        else { // neighbor at coarser level
          tbid=FindBufferID(-n,polar?m:-m,0,myfx3,0,pmy_mesh->maxneighbor_);
        }
        if(nlevel>=loc.level || (myox1==n && myox2==m)) {
          neighbor[nneighbor].SetNeighbor(ranklist[nid], nlevel, nid,
          //[JMSHI
              nid-nslist[ranklist[nid]], n, m, 0, NEIGHBOR_EDGE, bufid, tbid, polar, shear);
              //nid-nslist[ranklist[nid]], n, m, 0, NEIGHBOR_EDGE, bufid, tbid, polar);
          //JMSHI]
          nneighbor++;
        }
        bufid+=nf2;
      }
    }
  }
 
  // polar neighbors
  if (block_bcs[INNER_X2] == POLAR_BNDRY||block_bcs[INNER_X2] == POLAR_BNDRY_WEDGE) {
    int level = loc.level - pmy_mesh->root_level;
    int num_north_polar_blocks = nrbx3 * (1 << level);
    for (int n = 0; n < num_north_polar_blocks; ++n) {
      LogicalLocation neighbor_loc;
      neighbor_loc.lx1 = loc.lx1;
      neighbor_loc.lx2 = loc.lx2;
      neighbor_loc.lx3 = n;
      neighbor_loc.level = loc.level;
      neibt = tree.FindMeshBlock(neighbor_loc);
      int nid = neibt->gid;
      polar_neighbor_north[neibt->loc.lx3].rank = ranklist[nid];
      polar_neighbor_north[neibt->loc.lx3].lid = nid - nslist[ranklist[nid]];
      polar_neighbor_north[neibt->loc.lx3].gid = nid;
      polar_neighbor_north[neibt->loc.lx3].north = true;
    }
  }
  if (block_bcs[OUTER_X2] == POLAR_BNDRY||block_bcs[OUTER_X2] == POLAR_BNDRY_WEDGE) {
    int level = loc.level - pmy_mesh->root_level;
    int num_south_polar_blocks = nrbx3 * (1 << level);
    for (int n = 0; n < num_south_polar_blocks; ++n) {
      LogicalLocation neighbor_loc;
      neighbor_loc.lx1 = loc.lx1;
      neighbor_loc.lx2 = loc.lx2;
      neighbor_loc.lx3 = n;
      neighbor_loc.level = loc.level;
      neibt = tree.FindMeshBlock(neighbor_loc);
      int nid = neibt->gid;
      polar_neighbor_south[neibt->loc.lx3].rank = ranklist[nid];
      polar_neighbor_south[neibt->loc.lx3].lid = nid - nslist[ranklist[nid]];
      polar_neighbor_south[neibt->loc.lx3].gid = nid;
      polar_neighbor_south[neibt->loc.lx3].north = false;
    }
  } 
  if(block_size.nx3==1) return;

  // x1x3 edge
  for(int m=-1; m<=1; m+=2) {
    for(int n=-1; n<=1; n+=2) {
      neibt=tree.FindNeighbor(loc,n,0,m,block_bcs,nrbx1,nrbx2,nrbx3,pmy_mesh->root_level);
      if(neibt==NULL) { bufid+=nf1; continue;}
      if(neibt->flag==false) { // neighbor at finer level
        int ff1=1-(n+1)/2; // 0 for OUTER_X1, 1 for INNER_X1
        int ff2=1-(m+1)/2; // 0 for OUTER_X3, 1 for INNER_X3
        nblevel[m+1][1][n+1]=neibt->loc.level+1;
        for(int f1=0;f1<nf1;f1++) {
          MeshBlockTree* nf=neibt->GetLeaf(ff1,f1,ff2);
          int fid = nf->gid;
          int nlevel=nf->loc.level;
          int tbid=FindBufferID(-n,0,-m,0,0,pmy_mesh->maxneighbor_);
          neighbor[nneighbor].SetNeighbor(ranklist[fid], nlevel, fid,
          //[JMSHI
              fid-nslist[ranklist[fid]], n, 0, m, NEIGHBOR_EDGE, bufid, tbid, false, false, f1,
              //fid-nslist[ranklist[fid]], n, 0, m, NEIGHBOR_EDGE, bufid, tbid, false, f1,
          //JMSHI]
              0);
          bufid++; nneighbor++;
        }
      }
      else { // neighbor at same or coarser level
        int nlevel=neibt->loc.level;
        int nid=neibt->gid;
        nblevel[m+1][1][n+1]=nlevel;
        int tbid;
        //[JMSHI
        bool shear=false;
        //JMSHI]
        if(nlevel==loc.level) { // neighbor at same level
          tbid=FindBufferID(-n,0,-m,0,0,pmy_mesh->maxneighbor_);
          //[JMSHI
          if ((n == -1 and block_bcs[INNER_X1] == SHEAR_PERIODIC_BNDRY)
              or (n == 1 and block_bcs[OUTER_X1] == SHEAR_PERIODIC_BNDRY)) {
            shear = true; // neighbor is across top or bottom pole
          }
          //JMSHI]
        }
        else { // neighbor at coarser level
          tbid=FindBufferID(-n,0,-m,myfx2,0,pmy_mesh->maxneighbor_);
        }
        if(nlevel>=loc.level || (myox1==n && myox3==m)) {
          neighbor[nneighbor].SetNeighbor(ranklist[nid], nlevel, nid,
          //[JMSHI
              nid-nslist[ranklist[nid]], n, 0, m, NEIGHBOR_EDGE, bufid, tbid, false, shear);
              //nid-nslist[ranklist[nid]], n, 0, m, NEIGHBOR_EDGE, bufid, tbid, false);
          //JMSHI]
          nneighbor++;
        }
        bufid+=nf1;
      }
    }
  }

  // x2x3 edge
  for(int m=-1; m<=1; m+=2) {
    for(int n=-1; n<=1; n+=2) {
      neibt=tree.FindNeighbor(loc,0,n,m,block_bcs,nrbx1,nrbx2,nrbx3,pmy_mesh->root_level);
      if(neibt==NULL) { bufid+=nf1; continue;}
      if(neibt->flag==false) { // neighbor at finer level
        int ff1=1-(n+1)/2; // 0 for OUTER_X2, 1 for INNER_X2
        int ff2=1-(m+1)/2; // 0 for OUTER_X3, 1 for INNER_X3
        nblevel[m+1][n+1][1]=neibt->loc.level+1;
        for(int f1=0;f1<nf1;f1++) {
          MeshBlockTree* nf=neibt->GetLeaf(f1,ff1,ff2);
          int fid = nf->gid;
          int nlevel=nf->loc.level;
          int tbid=FindBufferID(0,-n,-m,0,0,pmy_mesh->maxneighbor_);
          neighbor[nneighbor].SetNeighbor(ranklist[fid], nlevel, fid,
          //[JMSHI
              fid-nslist[ranklist[fid]], 0, n, m, NEIGHBOR_EDGE, bufid, tbid, false, false, f1,
              //fid-nslist[ranklist[fid]], 0, n, m, NEIGHBOR_EDGE, bufid, tbid, false, f1,
          //JMSHI]
              0);
          bufid++; nneighbor++;
        }
      }
      else { // neighbor at same or coarser level
        int nlevel=neibt->loc.level;
        int nid=neibt->gid;
        nblevel[m+1][n+1][1]=nlevel;
        int tbid;
        bool polar=false;
        if(nlevel==loc.level) { // neighbor at same level
          if ((n == -1 and block_bcs[INNER_X2] == POLAR_BNDRY)
              or (n == 1 and block_bcs[OUTER_X2] == POLAR_BNDRY)) {
            polar = true; // neighbor is across top or bottom pole
          }
          tbid=FindBufferID(0,polar?n:-n,-m,0,0,pmy_mesh->maxneighbor_);
        }
        else { // neighbor at coarser level
          tbid=FindBufferID(0,-n,-m,myfx1,0,pmy_mesh->maxneighbor_);
        }
        if(nlevel>=loc.level || (myox2==n && myox3==m)) {
          neighbor[nneighbor].SetNeighbor(ranklist[nid], nlevel, nid,
          //[JMSHI
              nid-nslist[ranklist[nid]], 0, n, m, NEIGHBOR_EDGE, bufid, tbid, polar, false);
              //nid-nslist[ranklist[nid]], 0, n, m, NEIGHBOR_EDGE, bufid, tbid, polar);
          //JMSHI]
          nneighbor++;
        }
        bufid+=nf1;
      }
    }
  }

  // corners
  for(int l=-1; l<=1; l+=2) {
    for(int m=-1; m<=1; m+=2) {
      for(int n=-1; n<=1; n+=2) {
        neibt=tree.FindNeighbor(loc,n,m,l,block_bcs,nrbx1,nrbx2,nrbx3,pmy_mesh->root_level);
        if(neibt==NULL) { bufid++; continue;}
        bool polar=false;
        if ((m == -1 and block_bcs[INNER_X2] == POLAR_BNDRY)
            or (m == 1 and block_bcs[OUTER_X2] == POLAR_BNDRY)) {
          polar = true; // neighbor is across top or bottom pole
        }
        if(neibt->flag==false) { // neighbor at finer level
          int ff1=1-(n+1)/2; // 0 for OUTER_X1, 1 for INNER_X1
          int ff2=1-(m+1)/2; // 0 for OUTER_X2, 1 for INNER_X2
          int ff3=1-(l+1)/2; // 0 for OUTER_X3, 1 for INNER_X3
          neibt=neibt->GetLeaf(ff1,ff2,ff3);
        }
        int nlevel=neibt->loc.level;
        nblevel[l+1][m+1][n+1]=nlevel;
        if(nlevel>=loc.level || (myox1==n && myox2==m && myox3==l)) {
          int nid=neibt->gid;
          int tbid=FindBufferID(-n,polar?m:-m,-l,0,0,pmy_mesh->maxneighbor_);
          neighbor[nneighbor].SetNeighbor(ranklist[nid], nlevel, nid,
          //[JMSHI
              nid-nslist[ranklist[nid]], n, m, l, NEIGHBOR_CORNER, bufid, tbid, polar, false);
              //nid-nslist[ranklist[nid]], n, m, l, NEIGHBOR_CORNER, bufid, tbid, polar);
          //[JMSHI
          nneighbor++;
        }
        bufid++;
      }
    }
  }

  return;
}<|MERGE_RESOLUTION|>--- conflicted
+++ resolved
@@ -1,24 +1,8 @@
 //========================================================================================
 // Athena++ astrophysical MHD code
-<<<<<<< HEAD
-// Copyright (C) 2014 James M. Stone  <jmstone@princeton.edu>
-//
-// This program is free software: you can redistribute and/or modify it under the terms
-// of the GNU General Public License (GPL) as published by the Free Software Foundation,
-// either version 3 of the License, or (at your option) any later version.
-//
-// This program is distributed in the hope that it will be useful, but WITHOUT ANY
-// WARRANTY; without even the implied warranty of MERCHANTABILITY or FITNESS FOR A
-// PARTICULAR PURPOSE.  See the GNU General Public License for more details.
-//
-// You should have received a copy of GNU GPL in the file LICENSE included in the code
-// distribution.  If not see <http://www.gnu.org/licenses/>.
-//======================================================================================
-=======
 // Copyright(C) 2014 James M. Stone <jmstone@princeton.edu> and other code contributors
 // Licensed under the 3-clause BSD License, see LICENSE file for details
 //========================================================================================
->>>>>>> e5c8ece4
 //! \file mesh.cpp
 //  \brief implementation of functions in MeshBlock class
 
@@ -68,21 +52,9 @@
   loc=iloc;
   cost=1.0;
 
-<<<<<<< HEAD
-  // allocate user output variables array
-  nuser_out_var=pin->GetOrAddInteger("mesh","nuser_out_var",0);
-  int ncells1 = block_size.nx1 + 2*(NGHOST);
-  int ncells2 = 1, ncells3 = 1;
-  if (block_size.nx2 > 1) ncells2 = block_size.nx2 + 2*(NGHOST);
-  if (block_size.nx3 > 1) ncells3 = block_size.nx3 + 2*(NGHOST);
-  user_out_var.NewAthenaArray(nuser_out_var,ncells3,ncells2,ncells1);
-
-  nreal_user_meshblock_data_ = 0, nint_user_meshblock_data_ = 0;
-=======
   nuser_out_var = 0;
   nreal_user_meshblock_data_ = 0;
-  nint_user_meshblock_data_ = 0; 
->>>>>>> e5c8ece4
+  nint_user_meshblock_data_ = 0;
 
   // initialize grid indices
 
@@ -163,21 +135,9 @@
   block_size = input_block;
   for(int i=0; i<6; i++) block_bcs[i] = input_bcs[i];
 
-<<<<<<< HEAD
-  // allocate user output variables array
-  nuser_out_var=pin->GetOrAddInteger("mesh","nuser_out_var",0);
-  int ncells1 = block_size.nx1 + 2*(NGHOST);
-  int ncells2 = 1, ncells3 = 1;
-  if (block_size.nx2 > 1) ncells2 = block_size.nx2 + 2*(NGHOST);
-  if (block_size.nx3 > 1) ncells3 = block_size.nx3 + 2*(NGHOST);
-  user_out_var.NewAthenaArray(nuser_out_var,ncells3,ncells2,ncells1);
-
-  nreal_user_meshblock_data_ = 0, nint_user_meshblock_data_ = 0;
-=======
   nuser_out_var = 0;
   nreal_user_meshblock_data_ = 0;
-  nint_user_meshblock_data_ = 0; 
->>>>>>> e5c8ece4
+  nint_user_meshblock_data_ = 0;
 
   // initialize grid indices
   is = NGHOST;
@@ -646,7 +606,7 @@
       }
     }
   }
- 
+
   // polar neighbors
   if (block_bcs[INNER_X2] == POLAR_BNDRY||block_bcs[INNER_X2] == POLAR_BNDRY_WEDGE) {
     int level = loc.level - pmy_mesh->root_level;
@@ -681,7 +641,7 @@
       polar_neighbor_south[neibt->loc.lx3].gid = nid;
       polar_neighbor_south[neibt->loc.lx3].north = false;
     }
-  } 
+  }
   if(block_size.nx3==1) return;
 
   // x1x3 edge
