//======================================================================================
// Athena++ astrophysical MHD code
// Copyright (C) 2014 James M. Stone  <jmstone@princeton.edu>
//
// This program is free software: you can redistribute and/or modify it under the terms
// of the GNU General Public License (GPL) as published by the Free Software Foundation,
// either version 3 of the License, or (at your option) any later version.
//
// This program is distributed in the hope that it will be useful, but WITHOUT ANY
// WARRANTY; without even the implied warranty of MERCHANTABILITY or FITNESS FOR A
// PARTICULAR PURPOSE.  See the GNU General Public License for more details.
//
// You should have received a copy of GNU GPL in the file LICENSE included in the code
// distribution.  If not see <http://www.gnu.org/licenses/>.
//======================================================================================
//! \file mesh.cpp
//  \brief implementation of functions in MeshBlock class
//======================================================================================

// C/C++ headers
#include <iostream>
#include <sstream>
#include <stdexcept>  // runtime_error
#include <string>     // c_str()
#include <algorithm>  // sort
#include <iomanip>
#include <stdlib.h>
#include <string.h>  // memcpy

// Athena++ classes headers
#include "../athena.hpp"
#include "../globals.hpp"
#include "../athena_arrays.hpp"
#include "../coordinates/coordinates.hpp"
#include "../hydro/hydro.hpp"
#include "../field/field.hpp"
#include "../bvals/bvals.hpp"
#include "../eos/eos.hpp"
#include "../parameter_input.hpp"
#include "../utils/buffer_utils.hpp"
#include "../reconstruct/reconstruction.hpp"
#include "mesh_refinement.hpp"
#include "meshblock_tree.hpp"
#include "mesh.hpp"

//--------------------------------------------------------------------------------------
// MeshBlock constructor: constructs coordinate, boundary condition, hydro, field
//                        and mesh refinement objects.

MeshBlock::MeshBlock(int igid, int ilid, LogicalLocation iloc, RegionSize input_block,
           enum BoundaryFlag *input_bcs, Mesh *pm, ParameterInput *pin, bool ref_flag)
{
  std::stringstream msg;
  int root_level;
  pmy_mesh = pm;
  root_level = pm->root_level;
  block_size = input_block;
  for(int i=0; i<6; i++) block_bcs[i] = input_bcs[i];
  prev=NULL;
  next=NULL;
  gid=igid;
  lid=ilid;
  loc=iloc;
  cost=1.0;

<<<<<<< HEAD
  nreal_user_meshblock_data_ = 0, nint_user_meshblock_data_ = 0;
=======
  // allocate user output variables array
  nuser_out_var=pin->GetOrAddInteger("mesh","nuser_out_var",0);
  int ncells1 = block_size.nx1 + 2*(NGHOST);
  int ncells2 = 1, ncells3 = 1;
  if (block_size.nx2 > 1) ncells2 = block_size.nx2 + 2*(NGHOST);
  if (block_size.nx3 > 1) ncells3 = block_size.nx3 + 2*(NGHOST);
  user_out_var.NewAthenaArray(nuser_out_var,ncells3,ncells2,ncells1);

  nreal_user_meshblock_data_ = 0, nint_user_meshblock_data_ = 0; 
>>>>>>> 8977c8d9

  // initialize grid indices

  is = NGHOST;
  ie = is + block_size.nx1 - 1;

  if (block_size.nx2 > 1) {
    js = NGHOST;
    je = js + block_size.nx2 - 1;
  } else {
    js = je = 0;
  }

  if (block_size.nx3 > 1) {
    ks = NGHOST;
    ke = ks + block_size.nx3 - 1;
  } else {
    ks = ke = 0;
  }

  if(pm->multilevel==true) {
    cnghost=(NGHOST+1)/2+1;
    cis=cnghost; cie=cis+block_size.nx1/2-1;
    cjs=cje=cks=cke=0;
    if(block_size.nx2>1) // 2D or 3D
      cjs=cnghost, cje=cjs+block_size.nx2/2-1;
    if(block_size.nx3>1) // 3D
      cks=cnghost, cke=cks+block_size.nx3/2-1;
  }

  // construct objects stored in MeshBlock class.  Note in particular that the initial
  // conditions for the simulation are set in problem generator called from main, not
  // in the Hydro constructor

  // mesh-related objects
  pcoord = new Coordinates(this, pin);
  if(ref_flag==false) pcoord->CheckMeshSpacing();
  pbval  = new BoundaryValues(this, pin);
  if (block_bcs[INNER_X2] == POLAR_BNDRY) {
    int level = loc.level - pmy_mesh->root_level;
    int num_north_polar_blocks = pmy_mesh->nrbx3 * (1 << level);
    polar_neighbor_north = new PolarNeighborBlock[num_north_polar_blocks];
  }
  if (block_bcs[OUTER_X2] == POLAR_BNDRY) {
    int level = loc.level - pmy_mesh->root_level;
    int num_south_polar_blocks = pmy_mesh->nrbx3 * (1 << level);
    polar_neighbor_south = new PolarNeighborBlock[num_south_polar_blocks];
  }
  precon = new Reconstruction(this, pin);
  if(pm->multilevel==true) pmr = new MeshRefinement(this, pin);

  // physics-related objects
  phydro = new Hydro(this, pin);
  if (MAGNETIC_FIELDS_ENABLED) pfield = new Field(this, pin);
  peos = new EquationOfState(this, pin);

  // Create user mesh data
  InitUserMeshBlockData(pin);

  return;
}

//--------------------------------------------------------------------------------------
// MeshBlock constructor for restarts

MeshBlock::MeshBlock(int igid, int ilid, Mesh *pm, ParameterInput *pin,
           LogicalLocation iloc, RegionSize input_block, enum BoundaryFlag *input_bcs,
           Real icost, char *mbdata)
{
  std::stringstream msg;
  pmy_mesh = pm;
  prev=NULL;
  next=NULL;
  gid=igid;
  lid=ilid;
  loc=iloc;
  cost=icost;
  block_size = input_block;
  for(int i=0; i<6; i++) block_bcs[i] = input_bcs[i];

<<<<<<< HEAD
  nreal_user_meshblock_data_ = 0, nint_user_meshblock_data_ = 0;
=======
  // allocate user output variables array
  nuser_out_var=pin->GetOrAddInteger("mesh","nuser_out_var",0);
  int ncells1 = block_size.nx1 + 2*(NGHOST);
  int ncells2 = 1, ncells3 = 1;
  if (block_size.nx2 > 1) ncells2 = block_size.nx2 + 2*(NGHOST);
  if (block_size.nx3 > 1) ncells3 = block_size.nx3 + 2*(NGHOST);
  user_out_var.NewAthenaArray(nuser_out_var,ncells3,ncells2,ncells1);

  nreal_user_meshblock_data_ = 0, nint_user_meshblock_data_ = 0; 
>>>>>>> 8977c8d9

  // initialize grid indices
  is = NGHOST;
  ie = is + block_size.nx1 - 1;

  if (block_size.nx2 > 1) {
    js = NGHOST;
    je = js + block_size.nx2 - 1;
  } else {
    js = je = 0;
  }

  if (block_size.nx3 > 1) {
    ks = NGHOST;
    ke = ks + block_size.nx3 - 1;
  } else {
    ks = ke = 0;
  }

  if(pm->multilevel==true) {
    cnghost=(NGHOST+1)/2+1;
    cis=cnghost; cie=cis+block_size.nx1/2-1;
    cjs=cje=cks=cke=0;
    if(block_size.nx2>1) // 2D or 3D
      cjs=cnghost, cje=cjs+block_size.nx2/2-1;
    if(block_size.nx3>1) // 3D
      cks=cnghost, cke=cks+block_size.nx3/2-1;
  }

  // (re-)create mesh-related objects in MeshBlock
  pcoord = new Coordinates(this, pin);
  pbval  = new BoundaryValues(this, pin);
  if (block_bcs[INNER_X2] == POLAR_BNDRY) {
    int level = loc.level - pmy_mesh->root_level;
    int num_north_polar_blocks = pmy_mesh->nrbx3 * (1 << level);
    polar_neighbor_north = new PolarNeighborBlock[num_north_polar_blocks];
  }
  if (block_bcs[OUTER_X2] == POLAR_BNDRY) {
    int level = loc.level - pmy_mesh->root_level;
    int num_south_polar_blocks = pmy_mesh->nrbx3 * (1 << level);
    polar_neighbor_south = new PolarNeighborBlock[num_south_polar_blocks];
  }
  precon = new Reconstruction(this, pin);
  if(pm->multilevel==true) pmr = new MeshRefinement(this, pin);

  // (re-)create physics-related objects in MeshBlock
  phydro = new Hydro(this, pin);
  if (MAGNETIC_FIELDS_ENABLED) pfield = new Field(this, pin);
  peos = new EquationOfState(this, pin);

  InitUserMeshBlockData(pin);

  // load hydro and field data
  int os=0;
  memcpy(phydro->u.data(), &(mbdata[os]), phydro->u.GetSizeInBytes());
  // load it into the half-step arrays too
  memcpy(phydro->u1.data(), &(mbdata[os]), phydro->u1.GetSizeInBytes());
  os += phydro->u.GetSizeInBytes();
  if (GENERAL_RELATIVITY) {
    memcpy(phydro->w.data(), &(mbdata[os]), phydro->w.GetSizeInBytes());
    os += phydro->w.GetSizeInBytes();
    memcpy(phydro->w1.data(), &(mbdata[os]), phydro->w1.GetSizeInBytes());
    os += phydro->w1.GetSizeInBytes();
  }
  if (MAGNETIC_FIELDS_ENABLED) {
    memcpy(pfield->b.x1f.data(), &(mbdata[os]), pfield->b.x1f.GetSizeInBytes());
    memcpy(pfield->b1.x1f.data(), &(mbdata[os]), pfield->b1.x1f.GetSizeInBytes());
    os += pfield->b.x1f.GetSizeInBytes();
    memcpy(pfield->b.x2f.data(), &(mbdata[os]), pfield->b.x2f.GetSizeInBytes());
    memcpy(pfield->b1.x2f.data(), &(mbdata[os]), pfield->b1.x2f.GetSizeInBytes());
    os += pfield->b.x2f.GetSizeInBytes();
    memcpy(pfield->b.x3f.data(), &(mbdata[os]), pfield->b.x3f.GetSizeInBytes());
    memcpy(pfield->b1.x3f.data(), &(mbdata[os]), pfield->b1.x3f.GetSizeInBytes());
    os += pfield->b.x3f.GetSizeInBytes();
  }

  // NEW_PHYSICS: add load of new physics from restart file here

  // load user MeshBlock data
  for(int n=0; n<nint_user_meshblock_data_; n++) {
    memcpy(iuser_meshblock_data[n].data(), &(mbdata[os]),
           iuser_meshblock_data[n].GetSizeInBytes());
    os+=iuser_meshblock_data[n].GetSizeInBytes();
  }
  for(int n=0; n<nreal_user_meshblock_data_; n++) {
    memcpy(ruser_meshblock_data[n].data(), &(mbdata[os]),
           ruser_meshblock_data[n].GetSizeInBytes());
    os+=ruser_meshblock_data[n].GetSizeInBytes();
  }

  return;
}

//--------------------------------------------------------------------------------------
// MeshBlock destructor

MeshBlock::~MeshBlock()
{
  if(prev!=NULL) prev->next=next;
  if(next!=NULL) next->prev=prev;

  delete pcoord;
  if (block_bcs[INNER_X2] == POLAR_BNDRY) delete[] polar_neighbor_north;
  if (block_bcs[OUTER_X2] == POLAR_BNDRY) delete[] polar_neighbor_south;
  delete pbval;
  delete precon;
  if (pmy_mesh->multilevel == true) delete pmr;

  delete phydro;
  if (MAGNETIC_FIELDS_ENABLED) delete pfield;
  delete peos;

  // delete user output variables array
  user_out_var.DeleteAthenaArray();
  // delete user MeshBlock data
  for(int n=0; n<nreal_user_meshblock_data_; n++)
    ruser_meshblock_data[n].DeleteAthenaArray();
  if(nreal_user_meshblock_data_>0) delete [] ruser_meshblock_data;
  for(int n=0; n<nint_user_meshblock_data_; n++)
    iuser_meshblock_data[n].DeleteAthenaArray();
  if(nint_user_meshblock_data_>0) delete [] iuser_meshblock_data;
}

//--------------------------------------------------------------------------------------
//! \fn void MeshBlock::AllocateRealUserMeshBlockDataField(int n)
//  \brief Allocate Real AthenaArrays for user-defned data in MeshBlock

void MeshBlock::AllocateRealUserMeshBlockDataField(int n)
{
  if(nreal_user_meshblock_data_!=0) {
    std::stringstream msg;
    msg << "### FATAL ERROR in MeshBlock::AllocateRealUserMeshBlockDataField"
        << std::endl << "User MeshBlock data arrays are already allocated" << std::endl;
    throw std::runtime_error(msg.str().c_str());
  }
  nreal_user_meshblock_data_=n;
  ruser_meshblock_data = new AthenaArray<Real>[n];
  return;
}

//--------------------------------------------------------------------------------------
//! \fn void MeshBlock::AllocateIntUserMeshBlockDataField(int n)
//  \brief Allocate integer AthenaArrays for user-defned data in MeshBlock

void MeshBlock::AllocateIntUserMeshBlockDataField(int n)
{
  if(nint_user_meshblock_data_!=0) {
    std::stringstream msg;
    msg << "### FATAL ERROR in MeshBlock::AllocateIntusermeshblockDataField"
        << std::endl << "User MeshBlock data arrays are already allocated" << std::endl;
    throw std::runtime_error(msg.str().c_str());
  }
  nint_user_meshblock_data_=n;
  iuser_meshblock_data = new AthenaArray<int>[n];
  return;
}

//--------------------------------------------------------------------------------------
//! \fn size_t MeshBlock::GetBlockSizeInBytes(void)
//  \brief Calculate the block data size required for restart.

size_t MeshBlock::GetBlockSizeInBytes(void)
{
  size_t size;

  size=phydro->u.GetSizeInBytes();
  if (GENERAL_RELATIVITY) {
    size+=phydro->w.GetSizeInBytes();
    size+=phydro->w1.GetSizeInBytes();
  }
  if (MAGNETIC_FIELDS_ENABLED)
    size+=(pfield->b.x1f.GetSizeInBytes()+pfield->b.x2f.GetSizeInBytes()
          +pfield->b.x3f.GetSizeInBytes());

  // NEW_PHYSICS: modify the size counter here when new physics is introduced

  // calculate user MeshBlock data size
  for(int n=0; n<nint_user_meshblock_data_; n++)
    size+=iuser_meshblock_data[n].GetSizeInBytes();
  for(int n=0; n<nreal_user_meshblock_data_; n++)
    size+=ruser_meshblock_data[n].GetSizeInBytes();

  return size;
}

//--------------------------------------------------------------------------------------
// \!fn void NeighborBlock::SetNeighbor(int irank, int ilevel, int igid, int ilid,
//                          int iox1, int iox2, int iox3, enum NeighborType itype,
//                          int ibid, int itargetid, int ifi1=0, int ifi2=0,
//                          bool ipolar=false)
// \brief Set neighbor information

void NeighborBlock::SetNeighbor(int irank, int ilevel, int igid, int ilid,
  int iox1, int iox2, int iox3, enum NeighborType itype, int ibid, int itargetid,
//[JMSHI
  bool ipolar, bool ishear, int ifi1=0, int ifi2=0)
  //bool ipolar, int ifi1=0, int ifi2=0)
{
  rank=irank; level=ilevel; gid=igid; lid=ilid; ox1=iox1; ox2=iox2; ox3=iox3;
  type=itype; bufid=ibid; targetid=itargetid; polar=ipolar; fi1=ifi1; fi2=ifi2;
  shear=ishear;
//JMSHI]
  if(type==NEIGHBOR_FACE) {
    if(ox1==-1)      fid=INNER_X1;
    else if(ox1==1)  fid=OUTER_X1;
    else if(ox2==-1) fid=INNER_X2;
    else if(ox2==1)  fid=OUTER_X2;
    else if(ox3==-1) fid=INNER_X3;
    else if(ox3==1)  fid=OUTER_X3;
  }
  if(type==NEIGHBOR_EDGE) {
    if(ox3==0)      eid=(   ((ox1+1)>>1) | ((ox2+1)&2));
    else if(ox2==0) eid=(4+(((ox1+1)>>1) | ((ox3+1)&2)));
    else if(ox1==0) eid=(8+(((ox2+1)>>1) | ((ox3+1)&2)));
  }
  return;
}

//--------------------------------------------------------------------------------------
// \!fn void MeshBlock::SearchAndSetNeighbors(MeshBlockTree &tree, int *ranklist, int *nslist)
// \brief Search and set all the neighbor blocks

void MeshBlock::SearchAndSetNeighbors(MeshBlockTree &tree, int *ranklist, int *nslist)
{
  MeshBlockTree* neibt;
  int myox1, myox2=0, myox3=0, myfx1, myfx2, myfx3;
  myfx1=(int)(loc.lx1&1L);
  myfx2=(int)(loc.lx2&1L);
  myfx3=(int)(loc.lx3&1L);
  myox1=((int)(loc.lx1&1L))*2-1;
  if(block_size.nx2>1) myox2=((int)(loc.lx2&1L))*2-1;
  if(block_size.nx3>1) myox3=((int)(loc.lx3&1L))*2-1;
  long int nrbx1=pmy_mesh->nrbx1, nrbx2=pmy_mesh->nrbx2, nrbx3=pmy_mesh->nrbx3;

  int nf1=1, nf2=1;
  if(pmy_mesh->multilevel==true) {
    if(block_size.nx2>1) nf1=2;
    if(block_size.nx3>1) nf2=2;
  }
  int bufid=0;
  nneighbor=0;
  for(int k=0; k<=2; k++) {
    for(int j=0; j<=2; j++) {
      for(int i=0; i<=2; i++)
        nblevel[k][j][i]=-1;
    }
  }
  nblevel[1][1][1]=loc.level;

  // x1 face
  for(int n=-1; n<=1; n+=2) {
    neibt=tree.FindNeighbor(loc,n,0,0,block_bcs,nrbx1,nrbx2,nrbx3,pmy_mesh->root_level);
    if(neibt==NULL) { bufid+=nf1*nf2; continue;}
    if(neibt->flag==false) { // neighbor at finer level
      int fface=1-(n+1)/2; // 0 for OUTER_X1, 1 for INNER_X1
      nblevel[1][1][n+1]=neibt->loc.level+1;
      for(int f2=0;f2<nf2;f2++) {
        for(int f1=0;f1<nf1;f1++) {
          MeshBlockTree* nf=neibt->GetLeaf(fface,f1,f2);
          int fid = nf->gid;
          int nlevel=nf->loc.level;
          int tbid=FindBufferID(-n,0,0,0,0,pmy_mesh->maxneighbor_);
          neighbor[nneighbor].SetNeighbor(ranklist[fid], nlevel, fid,
          //[JMSHI
              fid-nslist[ranklist[fid]], n, 0, 0, NEIGHBOR_FACE, bufid, tbid, false, false, f1,
              //fid-nslist[ranklist[fid]], n, 0, 0, NEIGHBOR_FACE, bufid, tbid, false, f1,
          //JMSHI]
              f2);
          bufid++; nneighbor++;
        }
      }
    }
    else { // neighbor at same or coarser level
      int nlevel=neibt->loc.level;
      int nid=neibt->gid;
      nblevel[1][1][n+1]=nlevel;
      int tbid;
	  //[JMSHI
	  bool shear=false;
      if(nlevel==loc.level) { // neighbor at same level
        tbid=FindBufferID(-n,0,0,0,0,pmy_mesh->maxneighbor_);
        if ((n == -1 and block_bcs[INNER_X1] == SHEAR_PERIODIC_BNDRY)
            or (n == 1 and block_bcs[OUTER_X1] == SHEAR_PERIODIC_BNDRY)) {
          shear = true; // neighbor is shearing periodic
        }
	  //JMSHI]
      }
      else { // neighbor at coarser level
        tbid=FindBufferID(-n,0,0,myfx2,myfx3,pmy_mesh->maxneighbor_);
      }
      neighbor[nneighbor].SetNeighbor(ranklist[nid], nlevel, nid,
	  //[JMSHI
          nid-nslist[ranklist[nid]], n, 0, 0, NEIGHBOR_FACE, bufid, tbid, false, shear);
          //nid-nslist[ranklist[nid]], n, 0, 0, NEIGHBOR_FACE, bufid, tbid, false);
	  //JMSHI]
      bufid+=nf1*nf2; nneighbor++;
    }
  }
  if(block_size.nx2==1) return;

  // x2 face
  for(int n=-1; n<=1; n+=2) {
    neibt=tree.FindNeighbor(loc,0,n,0,block_bcs,nrbx1,nrbx2,nrbx3,pmy_mesh->root_level);
    if(neibt==NULL) { bufid+=nf1*nf2; continue;}
    if(neibt->flag==false) { // neighbor at finer level
      int fface=1-(n+1)/2; // 0 for OUTER_X2, 1 for INNER_X2
      nblevel[1][n+1][1]=neibt->loc.level+1;
      for(int f2=0;f2<nf2;f2++) {
        for(int f1=0;f1<nf1;f1++) {
          MeshBlockTree* nf=neibt->GetLeaf(f1,fface,f2);
          int fid = nf->gid;
          int nlevel=nf->loc.level;
          int tbid=FindBufferID(0,-n,0,0,0,pmy_mesh->maxneighbor_);
          neighbor[nneighbor].SetNeighbor(ranklist[fid], nlevel, fid,
          //[JMSHI
              fid-nslist[ranklist[fid]], 0, n, 0, NEIGHBOR_FACE, bufid, tbid, false, false, f1,
              //fid-nslist[ranklist[fid]], 0, n, 0, NEIGHBOR_FACE, bufid, tbid, false, f1,
		  //JMSHI]
              f2);
          bufid++; nneighbor++;
        }
      }
    }
    else { // neighbor at same or coarser level
      int nlevel=neibt->loc.level;
      int nid=neibt->gid;
      nblevel[1][n+1][1]=nlevel;
      int tbid;
      bool polar=false;
      if(nlevel==loc.level) { // neighbor at same level
        if ((n == -1 and block_bcs[INNER_X2] == POLAR_BNDRY)
            or (n == 1 and block_bcs[OUTER_X2] == POLAR_BNDRY)) {
          polar = true; // neighbor is across top or bottom pole
        }
        tbid=FindBufferID(0,polar?n:-n,0,0,0,pmy_mesh->maxneighbor_);
      }
      else { // neighbor at coarser level
        tbid=FindBufferID(0,-n,0,myfx1,myfx3,pmy_mesh->maxneighbor_);
      }
      neighbor[nneighbor].SetNeighbor(ranklist[nid], nlevel, nid,
	  //[JMSHI
          nid-nslist[ranklist[nid]], 0, n, 0, NEIGHBOR_FACE, bufid, tbid, polar, false);
          //nid-nslist[ranklist[nid]], 0, n, 0, NEIGHBOR_FACE, bufid, tbid, polar);
	  //JMSHI]
      bufid+=nf1*nf2; nneighbor++;
    }
  }

  // x3 face
  if(block_size.nx3>1) {
    for(int n=-1; n<=1; n+=2) {
      neibt=tree.FindNeighbor(loc,0,0,n,block_bcs,nrbx1,nrbx2,nrbx3,pmy_mesh->root_level);
      if(neibt==NULL) { bufid+=nf1*nf2; continue;}
      if(neibt->flag==false) { // neighbor at finer level
        int fface=1-(n+1)/2; // 0 for OUTER_X3, 1 for INNER_X3
        nblevel[n+1][1][1]=neibt->loc.level+1;
        for(int f2=0;f2<nf2;f2++) {
          for(int f1=0;f1<nf1;f1++) {
            MeshBlockTree* nf=neibt->GetLeaf(f1,f2,fface);
            int fid = nf->gid;
            int nlevel=nf->loc.level;
            int tbid=FindBufferID(0,0,-n,0,0,pmy_mesh->maxneighbor_);
            neighbor[nneighbor].SetNeighbor(ranklist[fid], nlevel, fid,
	  //[JMSHI
                fid-nslist[ranklist[fid]], 0, 0, n, NEIGHBOR_FACE, bufid, tbid, false, false,
                //fid-nslist[ranklist[fid]], 0, 0, n, NEIGHBOR_FACE, bufid, tbid, false,
	  //JMSHI]
                f1, f2);
            bufid++; nneighbor++;
          }
        }
      }
      else { // neighbor at same or coarser level
        int nlevel=neibt->loc.level;
        int nid=neibt->gid;
        nblevel[n+1][1][1]=nlevel;
        int tbid;
        if(nlevel==loc.level) { // neighbor at same level
          tbid=FindBufferID(0,0,-n,0,0,pmy_mesh->maxneighbor_);
        }
        else { // neighbor at coarser level
          tbid=FindBufferID(0,0,-n,myfx1,myfx2,pmy_mesh->maxneighbor_);
        }
        neighbor[nneighbor].SetNeighbor(ranklist[nid], nlevel, nid,
	  //[JMSHI
            nid-nslist[ranklist[nid]], 0, 0, n, NEIGHBOR_FACE, bufid, tbid, false, false);
            //nid-nslist[ranklist[nid]], 0, 0, n, NEIGHBOR_FACE, bufid, tbid, false);
	  //JMSHI]
        bufid+=nf1*nf2; nneighbor++;
      }
    }
  }

  // x1x2 edge
  for(int m=-1; m<=1; m+=2) {
    for(int n=-1; n<=1; n+=2) {
      neibt=tree.FindNeighbor(loc,n,m,0,block_bcs,nrbx1,nrbx2,nrbx3,pmy_mesh->root_level);
      if(neibt==NULL) { bufid+=nf2; continue;}
      if(neibt->flag==false) { // neighbor at finer level
        int ff1=1-(n+1)/2; // 0 for OUTER_X1, 1 for INNER_X1
        int ff2=1-(m+1)/2; // 0 for OUTER_X2, 1 for INNER_X2
        nblevel[1][m+1][n+1]=neibt->loc.level+1;
        for(int f1=0;f1<nf2;f1++) {
          MeshBlockTree* nf=neibt->GetLeaf(ff1,ff2,f1);
          int fid = nf->gid;
          int nlevel=nf->loc.level;
          int tbid=FindBufferID(-n,-m,0,0,0,pmy_mesh->maxneighbor_);
          neighbor[nneighbor].SetNeighbor(ranklist[fid], nlevel, fid,
		  //[JMSHI
              fid-nslist[ranklist[fid]], n, m, 0, NEIGHBOR_EDGE, bufid, tbid, false, false, f1,
              //fid-nslist[ranklist[fid]], n, m, 0, NEIGHBOR_EDGE, bufid, tbid, false, f1,
		  //JMSHI]
              0);
          bufid++; nneighbor++;
        }
      }
      else { // neighbor at same or coarser level
        int nlevel=neibt->loc.level;
        int nid=neibt->gid;
        nblevel[1][m+1][n+1]=nlevel;
        int tbid;
        bool polar=false;
		//[JMSHI
		bool shear=false;
		//JMSHI]
        if(nlevel==loc.level) { // neighbor at same level
          if ((m == -1 and block_bcs[INNER_X2] == POLAR_BNDRY)
              or (m == 1 and block_bcs[OUTER_X2] == POLAR_BNDRY)) {
            polar = true; // neighbor is across top or bottom pole
          }
		  //[JMSHI
          if ((n == -1 and block_bcs[INNER_X1] == SHEAR_PERIODIC_BNDRY)
              or (n == 1 and block_bcs[OUTER_X1] == SHEAR_PERIODIC_BNDRY)) {
            shear = true; // neighbor is on shearing periodic bcs
          }
		  //JMSHI]
          tbid=FindBufferID(-n,polar?m:-m,0,0,0,pmy_mesh->maxneighbor_);
        }
        else { // neighbor at coarser level
          tbid=FindBufferID(-n,polar?m:-m,0,myfx3,0,pmy_mesh->maxneighbor_);
        }
        if(nlevel>=loc.level || (myox1==n && myox2==m)) {
          neighbor[nneighbor].SetNeighbor(ranklist[nid], nlevel, nid,
		  //[JMSHI
              nid-nslist[ranklist[nid]], n, m, 0, NEIGHBOR_EDGE, bufid, tbid, polar, shear);
              //nid-nslist[ranklist[nid]], n, m, 0, NEIGHBOR_EDGE, bufid, tbid, polar);
		  //JMSHI]
          nneighbor++;
        }
        bufid+=nf2;
      }
    }
  }
  if(block_size.nx3==1) return;

  // x1x3 edge
  for(int m=-1; m<=1; m+=2) {
    for(int n=-1; n<=1; n+=2) {
      neibt=tree.FindNeighbor(loc,n,0,m,block_bcs,nrbx1,nrbx2,nrbx3,pmy_mesh->root_level);
      if(neibt==NULL) { bufid+=nf1; continue;}
      if(neibt->flag==false) { // neighbor at finer level
        int ff1=1-(n+1)/2; // 0 for OUTER_X1, 1 for INNER_X1
        int ff2=1-(m+1)/2; // 0 for OUTER_X3, 1 for INNER_X3
        nblevel[m+1][1][n+1]=neibt->loc.level+1;
        for(int f1=0;f1<nf1;f1++) {
          MeshBlockTree* nf=neibt->GetLeaf(ff1,f1,ff2);
          int fid = nf->gid;
          int nlevel=nf->loc.level;
          int tbid=FindBufferID(-n,0,-m,0,0,pmy_mesh->maxneighbor_);
          neighbor[nneighbor].SetNeighbor(ranklist[fid], nlevel, fid,
		  //[JMSHI
              fid-nslist[ranklist[fid]], n, 0, m, NEIGHBOR_EDGE, bufid, tbid, false, false, f1,
              //fid-nslist[ranklist[fid]], n, 0, m, NEIGHBOR_EDGE, bufid, tbid, false, f1,
		  //JMSHI]
              0);
          bufid++; nneighbor++;
        }
      }
      else { // neighbor at same or coarser level
        int nlevel=neibt->loc.level;
        int nid=neibt->gid;
        nblevel[m+1][1][n+1]=nlevel;
        int tbid;
		//[JMSHI
		bool shear=false;
		//JMSHI]
        if(nlevel==loc.level) { // neighbor at same level
          tbid=FindBufferID(-n,0,-m,0,0,pmy_mesh->maxneighbor_);
		  //[JMSHI
          if ((n == -1 and block_bcs[INNER_X1] == SHEAR_PERIODIC_BNDRY)
              or (n == 1 and block_bcs[OUTER_X1] == SHEAR_PERIODIC_BNDRY)) {
            shear = true; // neighbor is across top or bottom pole
          }
		  //JMSHI]
        }
        else { // neighbor at coarser level
          tbid=FindBufferID(-n,0,-m,myfx2,0,pmy_mesh->maxneighbor_);
        }
        if(nlevel>=loc.level || (myox1==n && myox3==m)) {
          neighbor[nneighbor].SetNeighbor(ranklist[nid], nlevel, nid,
		  //[JMSHI
              nid-nslist[ranklist[nid]], n, 0, m, NEIGHBOR_EDGE, bufid, tbid, false, shear);
              //nid-nslist[ranklist[nid]], n, 0, m, NEIGHBOR_EDGE, bufid, tbid, false);
		  //JMSHI]
          nneighbor++;
        }
        bufid+=nf1;
      }
    }
  }

  // x2x3 edge
  for(int m=-1; m<=1; m+=2) {
    for(int n=-1; n<=1; n+=2) {
      neibt=tree.FindNeighbor(loc,0,n,m,block_bcs,nrbx1,nrbx2,nrbx3,pmy_mesh->root_level);
      if(neibt==NULL) { bufid+=nf1; continue;}
      if(neibt->flag==false) { // neighbor at finer level
        int ff1=1-(n+1)/2; // 0 for OUTER_X2, 1 for INNER_X2
        int ff2=1-(m+1)/2; // 0 for OUTER_X3, 1 for INNER_X3
        nblevel[m+1][n+1][1]=neibt->loc.level+1;
        for(int f1=0;f1<nf1;f1++) {
          MeshBlockTree* nf=neibt->GetLeaf(f1,ff1,ff2);
          int fid = nf->gid;
          int nlevel=nf->loc.level;
          int tbid=FindBufferID(0,-n,-m,0,0,pmy_mesh->maxneighbor_);
          neighbor[nneighbor].SetNeighbor(ranklist[fid], nlevel, fid,
		  //[JMSHI
              fid-nslist[ranklist[fid]], 0, n, m, NEIGHBOR_EDGE, bufid, tbid, false, false, f1,
              //fid-nslist[ranklist[fid]], 0, n, m, NEIGHBOR_EDGE, bufid, tbid, false, f1,
		  //JMSHI]
              0);
          bufid++; nneighbor++;
        }
      }
      else { // neighbor at same or coarser level
        int nlevel=neibt->loc.level;
        int nid=neibt->gid;
        nblevel[m+1][n+1][1]=nlevel;
        int tbid;
        bool polar=false;
        if(nlevel==loc.level) { // neighbor at same level
          if ((n == -1 and block_bcs[INNER_X2] == POLAR_BNDRY)
              or (n == 1 and block_bcs[OUTER_X2] == POLAR_BNDRY)) {
            polar = true; // neighbor is across top or bottom pole
          }
          tbid=FindBufferID(0,polar?n:-n,-m,0,0,pmy_mesh->maxneighbor_);
        }
        else { // neighbor at coarser level
          tbid=FindBufferID(0,-n,-m,myfx1,0,pmy_mesh->maxneighbor_);
        }
        if(nlevel>=loc.level || (myox2==n && myox3==m)) {
          neighbor[nneighbor].SetNeighbor(ranklist[nid], nlevel, nid,
		  //[JMSHI
              nid-nslist[ranklist[nid]], 0, n, m, NEIGHBOR_EDGE, bufid, tbid, polar, false);
              //nid-nslist[ranklist[nid]], 0, n, m, NEIGHBOR_EDGE, bufid, tbid, polar);
		  //JMSHI]
          nneighbor++;
        }
        bufid+=nf1;
      }
    }
  }

  // corners
  for(int l=-1; l<=1; l+=2) {
    for(int m=-1; m<=1; m+=2) {
      for(int n=-1; n<=1; n+=2) {
        neibt=tree.FindNeighbor(loc,n,m,l,block_bcs,nrbx1,nrbx2,nrbx3,pmy_mesh->root_level);
        if(neibt==NULL) { bufid++; continue;}
        bool polar=false;
        if ((m == -1 and block_bcs[INNER_X2] == POLAR_BNDRY)
            or (m == 1 and block_bcs[OUTER_X2] == POLAR_BNDRY)) {
          polar = true; // neighbor is across top or bottom pole
        }
        if(neibt->flag==false) { // neighbor at finer level
          int ff1=1-(n+1)/2; // 0 for OUTER_X1, 1 for INNER_X1
          int ff2=1-(m+1)/2; // 0 for OUTER_X2, 1 for INNER_X2
          int ff3=1-(l+1)/2; // 0 for OUTER_X3, 1 for INNER_X3
          neibt=neibt->GetLeaf(ff1,ff2,ff3);
        }
        int nlevel=neibt->loc.level;
        nblevel[l+1][m+1][n+1]=nlevel;
        if(nlevel>=loc.level || (myox1==n && myox2==m && myox3==l)) {
          int nid=neibt->gid;
          int tbid=FindBufferID(-n,polar?m:-m,-l,0,0,pmy_mesh->maxneighbor_);
          neighbor[nneighbor].SetNeighbor(ranklist[nid], nlevel, nid,
		  //[JMSHI
              nid-nslist[ranklist[nid]], n, m, l, NEIGHBOR_CORNER, bufid, tbid, polar, false);
              //nid-nslist[ranklist[nid]], n, m, l, NEIGHBOR_CORNER, bufid, tbid, polar);
		  //[JMSHI
          nneighbor++;
        }
        bufid++;
      }
    }
  }

  // polar neighbors
  if (block_bcs[INNER_X2] == POLAR_BNDRY) {
    int level = loc.level - pmy_mesh->root_level;
    int num_north_polar_blocks = nrbx3 * (1 << level);
    for (int n = 0; n < num_north_polar_blocks; ++n) {
      LogicalLocation neighbor_loc;
      neighbor_loc.lx1 = loc.lx1;
      neighbor_loc.lx2 = loc.lx2;
      neighbor_loc.lx3 = n;
      neighbor_loc.level = loc.level;
      neibt = tree.FindMeshBlock(neighbor_loc);
      int nid = neibt->gid;
      polar_neighbor_north[neibt->loc.lx3].rank = ranklist[nid];
      polar_neighbor_north[neibt->loc.lx3].lid = nid - nslist[ranklist[nid]];
      polar_neighbor_north[neibt->loc.lx3].gid = nid;
      polar_neighbor_north[neibt->loc.lx3].north = true;
    }
  }
  if (block_bcs[OUTER_X2] == POLAR_BNDRY) {
    int level = loc.level - pmy_mesh->root_level;
    int num_south_polar_blocks = nrbx3 * (1 << level);
    for (int n = 0; n < num_south_polar_blocks; ++n) {
      LogicalLocation neighbor_loc;
      neighbor_loc.lx1 = loc.lx1;
      neighbor_loc.lx2 = loc.lx2;
      neighbor_loc.lx3 = n;
      neighbor_loc.level = loc.level;
      neibt = tree.FindMeshBlock(neighbor_loc);
      int nid = neibt->gid;
      polar_neighbor_south[neibt->loc.lx3].rank = ranklist[nid];
      polar_neighbor_south[neibt->loc.lx3].lid = nid - nslist[ranklist[nid]];
      polar_neighbor_south[neibt->loc.lx3].gid = nid;
      polar_neighbor_south[neibt->loc.lx3].north = false;
    }
  }
  return;
}<|MERGE_RESOLUTION|>--- conflicted
+++ resolved
@@ -63,9 +63,6 @@
   loc=iloc;
   cost=1.0;
 
-<<<<<<< HEAD
-  nreal_user_meshblock_data_ = 0, nint_user_meshblock_data_ = 0;
-=======
   // allocate user output variables array
   nuser_out_var=pin->GetOrAddInteger("mesh","nuser_out_var",0);
   int ncells1 = block_size.nx1 + 2*(NGHOST);
@@ -74,8 +71,7 @@
   if (block_size.nx3 > 1) ncells3 = block_size.nx3 + 2*(NGHOST);
   user_out_var.NewAthenaArray(nuser_out_var,ncells3,ncells2,ncells1);
 
-  nreal_user_meshblock_data_ = 0, nint_user_meshblock_data_ = 0; 
->>>>>>> 8977c8d9
+  nreal_user_meshblock_data_ = 0, nint_user_meshblock_data_ = 0;
 
   // initialize grid indices
 
@@ -156,9 +152,6 @@
   block_size = input_block;
   for(int i=0; i<6; i++) block_bcs[i] = input_bcs[i];
 
-<<<<<<< HEAD
-  nreal_user_meshblock_data_ = 0, nint_user_meshblock_data_ = 0;
-=======
   // allocate user output variables array
   nuser_out_var=pin->GetOrAddInteger("mesh","nuser_out_var",0);
   int ncells1 = block_size.nx1 + 2*(NGHOST);
@@ -167,8 +160,7 @@
   if (block_size.nx3 > 1) ncells3 = block_size.nx3 + 2*(NGHOST);
   user_out_var.NewAthenaArray(nuser_out_var,ncells3,ncells2,ncells1);
 
-  nreal_user_meshblock_data_ = 0, nint_user_meshblock_data_ = 0; 
->>>>>>> 8977c8d9
+  nreal_user_meshblock_data_ = 0, nint_user_meshblock_data_ = 0;
 
   // initialize grid indices
   is = NGHOST;
