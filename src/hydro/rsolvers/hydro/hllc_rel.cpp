--- conflicted
+++ resolved
@@ -20,23 +20,20 @@
 #include "../../../mesh/mesh.hpp"                // MeshBlock
 #include "../../hydro.hpp"
 
-<<<<<<< HEAD
-=======
-namespace {
->>>>>>> b58b20b5
+namespace{
 // Declarations
 void HLLCTransforming(MeshBlock *pmb, const int k, const int j, const int il,
-                             const int iu, const int ivx,
-                             const AthenaArray<Real> &bb, AthenaArray<Real> &bb_normal,
-                             AthenaArray<Real> &g, AthenaArray<Real> &gi,
-                             AthenaArray<Real> &prim_l, AthenaArray<Real> &prim_r,
-                             AthenaArray<Real> &cons, AthenaArray<Real> &flux,
-                             AthenaArray<Real> &ey, AthenaArray<Real> &ez);
+		      const int iu, const int ivx,
+		      const AthenaArray<Real> &bb, AthenaArray<Real> &bb_normal,
+		      AthenaArray<Real> &g, AthenaArray<Real> &gi,
+		      AthenaArray<Real> &prim_l, AthenaArray<Real> &prim_r,
+		      AthenaArray<Real> &cons, AthenaArray<Real> &flux,
+		      AthenaArray<Real> &ey, AthenaArray<Real> &ez);
 void HLLENonTransforming(MeshBlock *pmb, const int k, const int j,
-                                const int il, const int iu,
-                                AthenaArray<Real> &g, AthenaArray<Real> &gi,
-                                AthenaArray<Real> &prim_l, AthenaArray<Real> &prim_r,
-                                AthenaArray<Real> &flux);
+			 const int il, const int iu,
+			 AthenaArray<Real> &g, AthenaArray<Real> &gi,
+			 AthenaArray<Real> &prim_l, AthenaArray<Real> &prim_r,
+			 AthenaArray<Real> &flux);
 } // namespace
 
 //----------------------------------------------------------------------------------------
@@ -60,11 +57,10 @@
 
 void Hydro::RiemannSolver(const int k, const int j, const int il, const int iu,
                           const int ivx, const AthenaArray<Real> &bb,
-                          AthenaArray<Real> &prim_l, AthenaArray<Real> &prim_r,
-                          AthenaArray<Real> &flux,
+                          AthenaArray<Real> &prim_l, AthenaArray<Real> &prim_r, AthenaArray<Real> &flux,
                           AthenaArray<Real> &ey, AthenaArray<Real> &ez,
                           AthenaArray<Real> &wct, const AthenaArray<Real> &dxw) {
-  if (GENERAL_RELATIVITY && ivx == IVY && pmy_block->pcoord->IsPole(j)) {
+  if (GENERAL_RELATIVITY and ivx == IVY and pmy_block->pcoord->IsPole(j)) {
     HLLENonTransforming(pmy_block, k, j, il, iu, g_, gi_, prim_l, prim_r, flux);
   } else {
     HLLCTransforming(pmy_block, k, j, il, iu, ivx, bb, bb_normal_, g_, gi_, prim_l,
@@ -95,32 +91,32 @@
 //   references Mignone & Bodo 2006, MNRAS 368 1040 (MB2006)
 
 void HLLCTransforming(MeshBlock *pmb, const int k, const int j, const int il,
-                             const int iu, const int ivx,
-                             const AthenaArray<Real> &bb, AthenaArray<Real> &bb_normal,
-                             AthenaArray<Real> &g, AthenaArray<Real> &gi,
-                             AthenaArray<Real> &prim_l, AthenaArray<Real> &prim_r,
-                             AthenaArray<Real> &cons, AthenaArray<Real> &flux,
-                             AthenaArray<Real> &ey, AthenaArray<Real> &ez) {
+		      const int iu, const int ivx,
+		      const AthenaArray<Real> &bb, AthenaArray<Real> &bb_normal,
+		      AthenaArray<Real> &g, AthenaArray<Real> &gi,
+		      AthenaArray<Real> &prim_l, AthenaArray<Real> &prim_r,
+		      AthenaArray<Real> &cons, AthenaArray<Real> &flux,
+		      AthenaArray<Real> &ey, AthenaArray<Real> &ez) {
   // Calculate metric if in GR
   int i01(0), i11(0);
 #if GENERAL_RELATIVITY
   {
     switch (ivx) {
-      case IVX:
-        pmb->pcoord->Face1Metric(k, j, il, iu, g, gi);
-        i01 = I01;
-        i11 = I11;
-        break;
-      case IVY:
-        pmb->pcoord->Face2Metric(k, j, il, iu, g, gi);
-        i01 = I02;
-        i11 = I22;
-        break;
-      case IVZ:
-        pmb->pcoord->Face3Metric(k, j, il, iu, g, gi);
-        i01 = I03;
-        i11 = I33;
-        break;
+    case IVX:
+      pmb->pcoord->Face1Metric(k, j, il, iu, g, gi);
+      i01 = I01;
+      i11 = I11;
+      break;
+    case IVY:
+      pmb->pcoord->Face2Metric(k, j, il, iu, g, gi);
+      i01 = I02;
+      i11 = I22;
+      break;
+    case IVZ:
+      pmb->pcoord->Face3Metric(k, j, il, iu, g, gi);
+      i01 = I03;
+      i11 = I33;
+      break;
     }
   }
 #endif  // GENERAL_RELATIVITY
@@ -129,15 +125,15 @@
 #if GENERAL_RELATIVITY
   {
     switch (ivx) {
-      case IVX:
-        pmb->pcoord->PrimToLocal1(k, j, il, iu, bb, prim_l, prim_r, bb_normal);
-        break;
-      case IVY:
-        pmb->pcoord->PrimToLocal2(k, j, il, iu, bb, prim_l, prim_r, bb_normal);
-        break;
-      case IVZ:
-        pmb->pcoord->PrimToLocal3(k, j, il, iu, bb, prim_l, prim_r, bb_normal);
-        break;
+    case IVX:
+      pmb->pcoord->PrimToLocal1(k, j, il, iu, bb, prim_l, prim_r, bb_normal);
+      break;
+    case IVY:
+      pmb->pcoord->PrimToLocal2(k, j, il, iu, bb, prim_l, prim_r, bb_normal);
+      break;
+    case IVZ:
+      pmb->pcoord->PrimToLocal3(k, j, il, iu, bb, prim_l, prim_r, bb_normal);
+      break;
     }
   }
 #endif  // GENERAL_RELATIVITY
@@ -164,134 +160,55 @@
   Real flux_interface[NWAVE][SIMD_WIDTH] __attribute__((aligned(CACHELINE_BYTES)));
 
   // Go through each interface
-  for (int i = il; i <= iu; i+=SIMD_WIDTH) {
+  for (int i=il; i<=iu; i+=SIMD_WIDTH) {
 #pragma omp simd simdlen(SIMD_WIDTH)
-<<<<<<< HEAD
     for (int m=0; m<std::min(SIMD_WIDTH, iu-i+1); m++) {
       int ipm = i+m;
 
       // Extract left primitives
-      Real rho_l = prim_l(IDN,k,j,ipm);
-      Real pgas_l = prim_l(IPR,k,j,ipm);
+      Real rho_l = prim_l(IDN,ipm);
+      Real pgas_l = prim_l(IPR,ipm);
       Real u_l[4];
       if (GENERAL_RELATIVITY) {
-        Real vx_l = prim_l(ivx,k,j,ipm);
-        Real vy_l = prim_l(ivy,k,j,ipm);
-        Real vz_l = prim_l(ivz,k,j,ipm);
+        Real vx_l = prim_l(ivx,ipm);
+        Real vy_l = prim_l(ivy,ipm);
+        Real vz_l = prim_l(ivz,ipm);
         u_l[0] = std::sqrt(1.0 + SQR(vx_l) + SQR(vy_l) + SQR(vz_l));
         u_l[1] = vx_l;
         u_l[2] = vy_l;
         u_l[3] = vz_l;
       } else {  // SR
-      Real vx_l = prim_l(ivx,k,j,ipm);
-      Real vy_l = prim_l(ivy,k,j,ipm);
-      Real vz_l = prim_l(ivz,k,j,ipm);
-=======
-  for (int i=il; i<=iu; ++i) {
-    // Extract left primitives
-    Real rho_l = prim_l(IDN,i);
-    Real pgas_l = prim_l(IPR,i);
-    Real u_l[4];
-    if (GENERAL_RELATIVITY) {
-      Real vx_l = prim_l(ivx,i);
-      Real vy_l = prim_l(ivy,i);
-      Real vz_l = prim_l(ivz,i);
-      u_l[0] = std::sqrt(1.0 + SQR(vx_l) + SQR(vy_l) + SQR(vz_l));
-      u_l[1] = vx_l;
-      u_l[2] = vy_l;
-      u_l[3] = vz_l;
-    } else {  // SR
-      Real vx_l = prim_l(ivx,i);
-      Real vy_l = prim_l(ivy,i);
-      Real vz_l = prim_l(ivz,i);
->>>>>>> b58b20b5
+      Real vx_l = prim_l(ivx,ipm);
+      Real vy_l = prim_l(ivy,ipm);
+      Real vz_l = prim_l(ivz,ipm);
       u_l[0] = std::sqrt(1.0 / (1.0 - SQR(vx_l) - SQR(vy_l) - SQR(vz_l)));
       u_l[1] = u_l[0] * vx_l;
       u_l[2] = u_l[0] * vy_l;
       u_l[3] = u_l[0] * vz_l;
-<<<<<<< HEAD
-      }
-=======
-    }
-
-    // Extract right primitives
-    Real rho_r = prim_r(IDN,i);
-    Real pgas_r = prim_r(IPR,i);
-    Real u_r[4];
-    if (GENERAL_RELATIVITY) {
-      Real vx_r = prim_r(ivx,i);
-      Real vy_r = prim_r(ivy,i);
-      Real vz_r = prim_r(ivz,i);
-      u_r[0] = std::sqrt(1.0 + SQR(vx_r) + SQR(vy_r) + SQR(vz_r));
-      u_r[1] = vx_r;
-      u_r[2] = vy_r;
-      u_r[3] = vz_r;
-    } else {  // SR
-      Real vx_r = prim_r(ivx,i);
-      Real vy_r = prim_r(ivy,i);
-      Real vz_r = prim_r(ivz,i);
-      u_r[0] = std::sqrt(1.0 / (1.0 - SQR(vx_r) - SQR(vy_r) - SQR(vz_r)));
-      u_r[1] = u_r[0] * vx_r;
-      u_r[2] = u_r[0] * vy_r;
-      u_r[3] = u_r[0] * vz_r;
-    }
-
-    // Calculate wavespeeds in left state (MB2005 23)
-    Real lambda_p_l, lambda_m_l;
-    Real wgas_l = rho_l + gamma_prime * pgas_l;
-    pmb->peos->SoundSpeedsSR(wgas_l, pgas_l, u_l[1]/u_l[0], SQR(u_l[0]), &lambda_p_l,
-                             &lambda_m_l);
-
-    // Calculate wavespeeds in right state (MB2005 23)
-    Real lambda_p_r, lambda_m_r;
-    Real wgas_r = rho_r + gamma_prime * pgas_r;
-    pmb->peos->SoundSpeedsSR(wgas_r, pgas_r, u_r[1]/u_r[0], SQR(u_r[0]), &lambda_p_r,
-                             &lambda_m_r);
-
-    // Calculate extremal wavespeeds
-    Real lambda_l = std::min(lambda_m_l, lambda_m_r);
-    Real lambda_r = std::max(lambda_p_l, lambda_p_r);
-
-    // Calculate conserved quantities in L region (MB2005 3)
-    Real cons_l[NWAVE];
-    cons_l[IDN] = rho_l * u_l[0];
-    cons_l[IEN] = wgas_l * u_l[0] * u_l[0] - pgas_l;
-    cons_l[ivx] = wgas_l * u_l[1] * u_l[0];
-    cons_l[ivy] = wgas_l * u_l[2] * u_l[0];
-    cons_l[ivz] = wgas_l * u_l[3] * u_l[0];
-
-    // Calculate fluxes in L region (MB2005 2,3)
-    Real flux_l[NWAVE];
-    flux_l[IDN] = rho_l * u_l[1];
-    flux_l[IEN] = wgas_l * u_l[0] * u_l[1];
-    flux_l[ivx] = wgas_l * u_l[1] * u_l[1] + pgas_l;
-    flux_l[ivy] = wgas_l * u_l[2] * u_l[1];
-    flux_l[ivz] = wgas_l * u_l[3] * u_l[1];
->>>>>>> b58b20b5
+      }
 
       // Extract right primitives
-      Real rho_r = prim_r(IDN,k,j,ipm);
-      Real pgas_r = prim_r(IPR,k,j,ipm);
+      Real rho_r = prim_r(IDN,ipm);
+      Real pgas_r = prim_r(IPR,ipm);
       Real u_r[4];
       if (GENERAL_RELATIVITY) {
-        Real vx_r = prim_r(ivx,k,j,ipm);
-        Real vy_r = prim_r(ivy,k,j,ipm);
-        Real vz_r = prim_r(ivz,k,j,ipm);
+        Real vx_r = prim_r(ivx,ipm);
+        Real vy_r = prim_r(ivy,ipm);
+        Real vz_r = prim_r(ivz,ipm);
         u_r[0] = std::sqrt(1.0 + SQR(vx_r) + SQR(vy_r) + SQR(vz_r));
         u_r[1] = vx_r;
         u_r[2] = vy_r;
         u_r[3] = vz_r;
       } else {  // SR
-        Real vx_r = prim_r(ivx,k,j,ipm);
-        Real vy_r = prim_r(ivy,k,j,ipm);
-        Real vz_r = prim_r(ivz,k,j,ipm);
+        Real vx_r = prim_r(ivx,ipm);
+        Real vy_r = prim_r(ivy,ipm);
+        Real vz_r = prim_r(ivz,ipm);
         u_r[0] = std::sqrt(1.0 / (1.0 - SQR(vx_r) - SQR(vy_r) - SQR(vz_r)));
         u_r[1] = u_r[0] * vx_r;
         u_r[2] = u_r[0] * vy_r;
         u_r[3] = u_r[0] * vz_r;
       }
 
-<<<<<<< HEAD
       // Calculate wavespeeds in left state (MB2005 23)
       Real lambda_p_l, lambda_m_l;
       Real wgas_l = rho_l + gamma_prime * pgas_l;
@@ -342,23 +259,6 @@
         cons_hll[n][m] = (lambda_r*cons_r[n][m] - lambda_l*cons_l[n][m]
                           + flux_l[n][m] - flux_r[n][m]) * lambda_diff_inv;
       }
-=======
-    // Calculate fluxes in R region (MB2005 2,3)
-    Real flux_r[NWAVE];
-    flux_r[IDN] = rho_r * u_r[1];
-    flux_r[IEN] = wgas_r * u_r[0] * u_r[1];
-    flux_r[ivx] = wgas_r * u_r[1] * u_r[1] + pgas_r;
-    flux_r[ivy] = wgas_r * u_r[2] * u_r[1];
-    flux_r[ivz] = wgas_r * u_r[3] * u_r[1];
-
-    Real lambda_diff_inv = 1.0 / (lambda_r-lambda_l);
-    // Calculate conserved quantities in HLL region in GR (MB2005 9)
-    Real cons_hll[NWAVE];
-    for (int n = 0; n < NWAVE; ++n) {
-      cons_hll[n] = (lambda_r*cons_r[n] - lambda_l*cons_l[n] + flux_l[n] - flux_r[n])
-                    * lambda_diff_inv;
-    }
->>>>>>> b58b20b5
 
       // Calculate fluxes in HLL region (MB2005 11)
       for (int n = 0; n < NWAVE; ++n) {
@@ -366,7 +266,6 @@
                           + lambda_l*lambda_r * (cons_r[n][m] - cons_l[n][m])) * lambda_diff_inv;
       }
 
-<<<<<<< HEAD
       // Calculate contact wavespeed (MB2005 18)
       Real lambda_star;
       Real b = -(cons_hll[IEN][m] + flux_hll[ivx][m]);
@@ -377,18 +276,6 @@
       } else {  // no quadratic term
         lambda_star = - cons_hll[ivx][m] / b;
       }
-=======
-    // Calculate contact wavespeed (MB2005 18)
-    Real lambda_star;
-    Real b = -(cons_hll[IEN] + flux_hll[ivx]);
-    if (std::abs(flux_hll[IEN]) > TINY_NUMBER) {  // use quadratic formula
-      // Follows algorithm in Numerical Recipes (section 5.6) for avoiding cancellations
-      lambda_star = - 2.0 * cons_hll[ivx]
-                    / (b - std::sqrt(SQR(b) - 4.0*flux_hll[IEN]*cons_hll[ivx]));
-    } else { // no quadratic term
-      lambda_star = - cons_hll[ivx] / b;
-    }
->>>>>>> b58b20b5
 
       // Calculate contact pressure (MB2006 48)
       // Note: Could also use (MB2005 17), but note the first minus sign there is wrong.
@@ -475,15 +362,15 @@
 #if GENERAL_RELATIVITY
   {
     switch (ivx) {
-      case IVX:
-        pmb->pcoord->FluxToGlobal1(k, j, il, iu, cons, bb_normal, flux, ey, ez);
-        break;
-      case IVY:
-        pmb->pcoord->FluxToGlobal2(k, j, il, iu, cons, bb_normal, flux, ey, ez);
-        break;
-      case IVZ:
-        pmb->pcoord->FluxToGlobal3(k, j, il, iu, cons, bb_normal, flux, ey, ez);
-        break;
+    case IVX:
+      pmb->pcoord->FluxToGlobal1(k, j, il, iu, cons, bb_normal, flux, ey, ez);
+      break;
+    case IVY:
+      pmb->pcoord->FluxToGlobal2(k, j, il, iu, cons, bb_normal, flux, ey, ez);
+      break;
+    case IVZ:
+      pmb->pcoord->FluxToGlobal3(k, j, il, iu, cons, bb_normal, flux, ey, ez);
+      break;
     }
   }
 #endif  // GENERAL_RELATIVITY
@@ -505,9 +392,8 @@
 //   derived from RiemannSolver() in hlle_rel_no_transform.cpp assuming ivx = IVY
 //   same function as in hlle_rel.cpp
 
-void HLLENonTransforming(MeshBlock *pmb, const int k, const int j,
-                                const int il, const int iu,
-                                AthenaArray<Real> &g, AthenaArray<Real> &gi,
+void HLLENonTransforming(MeshBlock *pmb, const int k, const int j, const int il,
+                                const int iu, AthenaArray<Real> &g, AthenaArray<Real> &gi,
                                 AthenaArray<Real> &prim_l, AthenaArray<Real> &prim_r,
                                 AthenaArray<Real> &flux) {
 #if GENERAL_RELATIVITY
@@ -519,14 +405,8 @@
   pmb->pcoord->Face2Metric(k, j, il, iu, g, gi);
 
   // Go through each interface
-<<<<<<< HEAD
 #pragma omp simd simdlen(SIMD_WIDTH)
-  for (int i = il; i <= iu; i++) {
-
-=======
-#pragma omp simd
-  for (int i=il; i<=iu; ++i) {
->>>>>>> b58b20b5
+  for (int i=il; i<=iu; i++) {
     // Extract metric
     Real g_00 = g(I00,i), g_01 = g(I01,i), g_02 = g(I02,i), g_03 = g(I03,i),
       g_10 = g(I01,i), g_11 = g(I11,i), g_12 = g(I12,i), g_13 = g(I13,i),
@@ -539,44 +419,24 @@
     Real alpha = std::sqrt(-1.0/g00);
 
     // Extract left primitives
-<<<<<<< HEAD
-    Real rho_l = prim_l(IDN,k,j,i);
-    Real pgas_l = prim_l(IPR,k,j,i);
-    Real uu1_l = prim_l(IVX,k,j,i);
-    Real uu2_l = prim_l(IVY,k,j,i);
-    Real uu3_l = prim_l(IVZ,k,j,i);
+    Real rho_l = prim_l(IDN,i);
+    Real pgas_l = prim_l(IPR,i);
+    Real uu1_l = prim_l(IVX,i);
+    Real uu2_l = prim_l(IVY,i);
+    Real uu3_l = prim_l(IVZ,i);
 
     // Extract right primitives
-    Real rho_r = prim_r(IDN,k,j,i);
-    Real pgas_r = prim_r(IPR,k,j,i);
-    Real uu1_r = prim_r(IVX,k,j,i);
-    Real uu2_r = prim_r(IVY,k,j,i);
-    Real uu3_r = prim_r(IVZ,k,j,i);
-=======
-    const Real &rho_l = prim_l(IDN,i);
-    const Real &pgas_l = prim_l(IPR,i);
-    const Real &uu1_l = prim_l(IVX,i);
-    const Real &uu2_l = prim_l(IVY,i);
-    const Real &uu3_l = prim_l(IVZ,i);
-
-    // Extract right primitives
-    const Real &rho_r = prim_r(IDN,i);
-    const Real &pgas_r = prim_r(IPR,i);
-    const Real &uu1_r = prim_r(IVX,i);
-    const Real &uu2_r = prim_r(IVY,i);
-    const Real &uu3_r = prim_r(IVZ,i);
->>>>>>> b58b20b5
+    Real rho_r = prim_r(IDN,i);
+    Real pgas_r = prim_r(IPR,i);
+    Real uu1_r = prim_r(IVX,i);
+    Real uu2_r = prim_r(IVY,i);
+    Real uu3_r = prim_r(IVZ,i);
 
     // Calculate 4-velocity in left state
     Real ucon_l[4], ucov_l[4];
     Real tmp = g_11*SQR(uu1_l) + 2.0*g_12*uu1_l*uu2_l + 2.0*g_13*uu1_l*uu3_l
-<<<<<<< HEAD
       + g_22*SQR(uu2_l) + 2.0*g_23*uu2_l*uu3_l
       + g_33*SQR(uu3_l);
-=======
-               + g_22*SQR(uu2_l) + 2.0*g_23*uu2_l*uu3_l
-               + g_33*SQR(uu3_l);
->>>>>>> b58b20b5
     Real gamma_l = std::sqrt(1.0 + tmp);
     ucon_l[0] = gamma_l / alpha;
     ucon_l[1] = uu1_l - alpha * gamma_l * g01;
@@ -590,13 +450,8 @@
     // Calculate 4-velocity in right state
     Real ucon_r[4], ucov_r[4];
     tmp = g_11*SQR(uu1_r) + 2.0*g_12*uu1_r*uu2_r + 2.0*g_13*uu1_r*uu3_r
-<<<<<<< HEAD
       + g_22*SQR(uu2_r) + 2.0*g_23*uu2_r*uu3_r
       + g_33*SQR(uu3_r);
-=======
-          + g_22*SQR(uu2_r) + 2.0*g_23*uu2_r*uu3_r
-          + g_33*SQR(uu3_r);
->>>>>>> b58b20b5
     Real gamma_r = std::sqrt(1.0 + tmp);
     ucon_r[0] = gamma_r / alpha;
     ucon_r[1] = uu1_r - alpha * gamma_r * g01;
@@ -611,21 +466,13 @@
     Real lambda_p_l, lambda_m_l;
     Real wgas_l = rho_l + gamma_adi/(gamma_adi-1.0) * pgas_l;
     pmb->peos->SoundSpeedsGR(wgas_l, pgas_l, ucon_l[0], ucon_l[IVY], g00, g02, g22,
-<<<<<<< HEAD
-			     &lambda_p_l, &lambda_m_l);
-=======
                              &lambda_p_l, &lambda_m_l);
->>>>>>> b58b20b5
 
     // Calculate wavespeeds in right state
     Real lambda_p_r, lambda_m_r;
     Real wgas_r = rho_r + gamma_prime * pgas_r;
     pmb->peos->SoundSpeedsGR(wgas_r, pgas_r, ucon_r[0], ucon_r[IVY], g00, g02, g22,
-<<<<<<< HEAD
-			     &lambda_p_r, &lambda_m_r);
-=======
                              &lambda_p_r, &lambda_m_r);
->>>>>>> b58b20b5
 
     // Calculate extremal wavespeeds
     Real lambda_l = std::min(lambda_m_l, lambda_m_r);
@@ -670,11 +517,7 @@
     // Calculate fluxes in HLL region
     for (int n = 0; n < NWAVE; ++n) {
       flux_hll[n] = (lambda_r*flux_l[n] - lambda_l*flux_r[n]
-<<<<<<< HEAD
-		     + lambda_r*lambda_l * (cons_r[n] - cons_l[n])) * lambda_diff_inv;
-=======
-                     + lambda_r*lambda_l * (cons_r[n] - cons_l[n])) / (lambda_r-lambda_l);
->>>>>>> b58b20b5
+                     + lambda_r*lambda_l * (cons_r[n] - cons_l[n])) * lambda_diff_inv;
     }
 
     // Determine region of wavefan
@@ -692,7 +535,7 @@
       flux(n,k,j,i) = flux_interface[n];
     }
   }
-#endif  // GENERAL_RELATIVITY
+#endif // GENERAL_RELATIVITY
   return;
 }
 } // namespace