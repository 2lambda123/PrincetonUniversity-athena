--- conflicted
+++ resolved
@@ -193,18 +193,16 @@
     }
   }
 
-<<<<<<< HEAD
-} // end of omp parallel region
 
 //[diffusion
-  if (pdif->hydro_diffusion_defined) pdif->AddHydroDiffusionFlux(flux); //add hydro diffusion fluxes
+  //add hydro diffusion fluxes
+  if (pdif->hydro_diffusion_defined) pdif->AddHydroDiffusionFlux(flux);
+  //add field diffusion only to energy diffusion
   if (MAGNETIC_FIELDS_ENABLED && NON_BAROTROPIC_EOS &&
-      pmb->pfield->pdif->field_diffusion_defined)
-    pmb->pfield->pdif->AddEnergyFlux(bcc,flux); //add field diffusion only to energy diffusion
+            pmb->pfield->pdif->field_diffusion_defined)
+    pmb->pfield->pdif->AddEnergyFlux(bcc,flux);
 //diffusion]
-=======
->>>>>>> 9dafba4c
-  if(SELF_GRAVITY_ENABLED) AddGravityFlux(); // add gravity flux directly
+  if (SELF_GRAVITY_ENABLED) AddGravityFlux(); // add gravity flux directly
 
   return;
 }