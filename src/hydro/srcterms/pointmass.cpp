--- conflicted
+++ resolved
@@ -27,7 +27,6 @@
 {
 
   MeshBlock *pmb = pmy_hydro_->pmy_block;
-<<<<<<< HEAD
 //  for (int k=pmb->ks; k<=pmb->ke; ++k) {
 //#pragma omp parallel for schedule(static)
 //    for (int j=pmb->js; j<=pmb->je; ++j) {
@@ -46,9 +45,8 @@
   if (COORDINATE_SYSTEM == "cylindrical" ||
       COORDINATE_SYSTEM == "spherical_polar") {
     for (int k=pmb->ks; k<=pmb->ke; ++k) {
-  #pragma omp parallel for schedule(static)
       for (int j=pmb->js; j<=pmb->je; ++j) {
-  #pragma simd
+#pragma omp simd
         for (int i=pmb->is; i<=pmb->ie; ++i) {
           Real den = prim(IDN,k,j,i);
           Real src = dt*den*pmb->pcoord->coord_src1_i_(i)*gm_/pmb->pcoord->x1v(i);
@@ -57,25 +55,11 @@
             dt*0.5*(pmb->pcoord->phy_src1_i_(i)*flux[X1DIR](IDN,k,j,i)*gm_
                    +pmb->pcoord->phy_src2_i_(i)*flux[X1DIR](IDN,k,j,i+1)*gm_);
         }
-=======
-  for (int k=pmb->ks; k<=pmb->ke; ++k) {
-    for (int j=pmb->js; j<=pmb->je; ++j) {
-#pragma omp simd
-      for (int i=pmb->is; i<=pmb->ie; ++i) {
-        Real den = prim(IDN,k,j,i);
-        Real src = dt*den*pmb->pcoord->coord_src1_i_(i)*gm_/pmb->pcoord->x1v(i);
-        cons(IM1,k,j,i) -= src;
-        if (NON_BAROTROPIC_EOS) cons(IEN,k,j,i) -=
-          dt*0.5*(pmb->pcoord->phy_src1_i_(i)*flux[X1DIR](IDN,k,j,i)*gm_
-                 +pmb->pcoord->phy_src2_i_(i)*flux[X1DIR](IDN,k,j,i+1)*gm_);
->>>>>>> 9dafba4c
-      }
-    }
+    }}
   } else if (COORDINATE_SYSTEM == "cartesian") {
     for (int k=pmb->ks; k<=pmb->ke; ++k) {
-  #pragma omp parallel for schedule(static)
       for (int j=pmb->js; j<=pmb->je; ++j) {
-  #pragma simd
+#pragma omp simd
         for (int i=pmb->is; i<=pmb->ie; ++i) {
           Real den = prim(IDN,k,j,i);
           Real x1  = pmb->pcoord->x1v(i);
@@ -88,11 +72,14 @@
           cons(IM2,k,j,i) -= src*x2;
           cons(IM3,k,j,i) -= src*x3;
           if (NON_BAROTROPIC_EOS) {
-            cons(IEN,k,j,i) -= 0.5*dt*dpt*x1*(flux[X1DIR](IDN,k,j,i)+flux[X1DIR](IDN,k,j,i+1));
+            cons(IEN,k,j,i) -= 0.5*dt*dpt*x1*(flux[X1DIR](IDN,k,j,i)+
+                                              flux[X1DIR](IDN,k,j,i+1));
             if (pmb->block_size.nx2 > 1)
-              cons(IEN,k,j,i) -= 0.5*dt*dpt*x2*(flux[X2DIR](IDN,k,j,i)+flux[X2DIR](IDN,k,j+1,i));
+              cons(IEN,k,j,i) -= 0.5*dt*dpt*x2*(flux[X2DIR](IDN,k,j,i)+
+                                                flux[X2DIR](IDN,k,j+1,i));
             if (pmb->block_size.nx3 > 1)
-              cons(IEN,k,j,i) -= 0.5*dt*dpt*x3*(flux[X3DIR](IDN,k,j,i)+flux[X3DIR](IDN,k+1,j,i));
+              cons(IEN,k,j,i) -= 0.5*dt*dpt*x3*(flux[X3DIR](IDN,k,j,i)+
+                                                flux[X3DIR](IDN,k+1,j,i));
           }
           //Real src = dt*den*gm_/SQR(rad)/rad;
           //cons(IM1,k,j,i) -= src*x1;
@@ -105,7 +92,7 @@
       std::stringstream msg;
       msg << "### FATAL ERROR in HydroSourceTerms::PointMass" << std::endl
           << "The point source gravity works only in spherical polar coordinates "
-          << ", 2D cylindrical coordinates or cartesian coordinates." << std::endl;
+          << ", cylindrical coordinates or cartesian coordinates." << std::endl;
       throw std::runtime_error(msg.str().c_str());
 
   }
