//========================================================================================
// Athena++ astrophysical MHD code
<<<<<<< HEAD
// Copyright (C) 2014 James M. Stone  <jmstone@princeton.edu>
//
// This program is free software: you can redistribute and/or modify it under the terms
// of the GNU General Public License (GPL) as published by the Free Software Foundation,
// either version 3 of the License, or (at your option) any later version.
//
// This program is distributed in the hope that it will be useful, but WITHOUT ANY
// WARRANTY; without even the implied warranty of MERCHANTABILITY or FITNESS FOR A
// PARTICULAR PURPOSE.  See the GNU General Public License for more details.
//
// You should have received a copy of GNU GPL in the file LICENSE included in the code
// distribution.  If not see <http://www.gnu.org/licenses/>.
//======================================================================================
=======
// Copyright(C) 2014 James M. Stone <jmstone@princeton.edu> and other code contributors
// Licensed under the 3-clause BSD License, see LICENSE file for details
//========================================================================================
>>>>>>> e5c8ece4
//! \file flux_correction_fc.cpp
//  \brief functions that perform flux correction for FACE_CENTERED variables

// C++ headers
#include <iostream>   // endl
#include <iomanip>
#include <sstream>    // stringstream
#include <stdexcept>  // runtime_error
#include <string>     // c_str()
#include <cstring>    // memcpy
#include <cstdlib>
#include <cmath>

// Athena++ classes headers
#include "bvals.hpp"
#include "../athena.hpp"
#include "../globals.hpp"
#include "../athena_arrays.hpp"
#include "../mesh/mesh.hpp"
#include "../hydro/hydro.hpp"
#include "../eos/eos.hpp"
#include "../field/field.hpp"
#include "../coordinates/coordinates.hpp"
#include "../parameter_input.hpp"
#include "../utils/buffer_utils.hpp"

// MPI header
#ifdef MPI_PARALLEL
#include <mpi.h>
#endif

//----------------------------------------------------------------------------------------
//! \fn int BoundaryValues::LoadEMFBoundaryBufferSameLevel(Real *buf,
//                                                         const NeighborBlock& nb)
//  \brief Set EMF correction buffers for sending to a block on the same level
<<<<<<< HEAD
// [JMSHI
int BoundaryValues::LoadEMFBoundaryBufferSameLevel(Real *buf, const NeighborBlock& nb, const int step)
//int BoundaryValues::LoadEMFBoundaryBufferSameLevel(Real *buf, const NeighborBlock& nb)
//JMSHI]
=======

int BoundaryValues::LoadEMFBoundaryBufferSameLevel(Real *buf, const NeighborBlock& nb)
>>>>>>> e5c8ece4
{
  MeshBlock *pmb=pmy_block_;
  AthenaArray<Real> &e1=pmb->pfield->e.x1e;
  AthenaArray<Real> &e2=pmb->pfield->e.x2e;
  AthenaArray<Real> &e3=pmb->pfield->e.x3e;

  Real qomL = qshear_*Omega_0_*x1size_;
  AthenaArray<Real> &bx1=pmb->pfield->b.x1f;
  if (step == 2)
    AthenaArray<Real> &bx1=pmb->pfield->b1.x1f;

  int p=0;
  if(nb.type==NEIGHBOR_FACE) {
    if(pmb->block_size.nx3 > 1) { // 3D
      // x1 direction
      if(nb.fid==INNER_X1 || nb.fid==OUTER_X1) {
        int i;
        if(nb.fid==INNER_X1) i=pmb->is;
        else i=pmb->ie+1;
        // pack e2
        for(int k=pmb->ks; k<=pmb->ke+1; k++) {
          for(int j=pmb->js; j<=pmb->je; j++)
            buf[p++]=e2(k,j,i);
        }
        // pack e3
//[JMSHI
        if (nb.shear && nb.fid==INNER_X1) {
          for(int k=pmb->ks; k<=pmb->ke; k++) {
            for(int j=pmb->js; j<=pmb->je+1; j++)
              buf[p++]=e3(k,j,i)-0.5*qomL*(bx1(k,j,i)+bx1(k,j-1,i));
          }
        } else if (nb.shear && nb.fid==OUTER_X1) {
          for(int k=pmb->ks; k<=pmb->ke; k++) {
            for(int j=pmb->js; j<=pmb->je+1; j++)
              buf[p++]=e3(k,j,i)+0.5*qomL*(bx1(k,j,i)+bx1(k,j-1,i));
          }
        } else {
          for(int k=pmb->ks; k<=pmb->ke; k++) {
            for(int j=pmb->js; j<=pmb->je+1; j++)
              buf[p++]=e3(k,j,i);
          }
        }
//JMSHI]
      }
      // x2 direction
      else if(nb.fid==INNER_X2 || nb.fid==OUTER_X2) {
        int j;
        if(nb.fid==INNER_X2) j=pmb->js;
        else j=pmb->je+1;
        // pack e1
        for(int k=pmb->ks; k<=pmb->ke+1; k++) {
          for(int i=pmb->is; i<=pmb->ie; i++)
            buf[p++]=e1(k,j,i);
        }
        // pack e3
        for(int k=pmb->ks; k<=pmb->ke; k++) {
          for(int i=pmb->is; i<=pmb->ie+1; i++)
            buf[p++]=e3(k,j,i);
        }
      }
      // x3 direction
      else if(nb.fid==INNER_X3 || nb.fid==OUTER_X3) {
        int k;
        if(nb.fid==INNER_X3) k=pmb->ks;
        else k=pmb->ke+1;
        // pack e1
        for(int j=pmb->js; j<=pmb->je+1; j++) {
          for(int i=pmb->is; i<=pmb->ie; i++)
            buf[p++]=e1(k,j,i);
        }
        // pack e2
        for(int j=pmb->js; j<=pmb->je; j++) {
          for(int i=pmb->is; i<=pmb->ie+1; i++)
            buf[p++]=e2(k,j,i);
        }
      }
    }
    else if(pmb->block_size.nx2 > 1) { // 2D
      int k=pmb->ks;
      // x1 direction
      if(nb.fid==INNER_X1 || nb.fid==OUTER_X1) {
        int i;
        if(nb.fid==INNER_X1) i=pmb->is;
        else i=pmb->ie+1;
        // pack e2
        for(int j=pmb->js; j<=pmb->je; j++)
          buf[p++]=e2(k,j,i);
        // pack e3
        for(int j=pmb->js; j<=pmb->je+1; j++)
          buf[p++]=e3(k,j,i);
      }
      // x2 direction
      else if(nb.fid==INNER_X2 || nb.fid==OUTER_X2) {
        int j;
        if(nb.fid==INNER_X2) j=pmb->js;
        else j=pmb->je+1;
        // pack e1
        for(int i=pmb->is; i<=pmb->ie; i++)
          buf[p++]=e1(k,j,i);
        // pack e3
        for(int i=pmb->is; i<=pmb->ie+1; i++)
          buf[p++]=e3(k,j,i);
      }
    }
    else { // 1D
      int i, j=pmb->js, k=pmb->ks;
      if(nb.fid==INNER_X1) i=pmb->is;
      else i=pmb->ie+1;
      // pack e2 and e3
      buf[p++]=e2(k,j,i);
      buf[p++]=e3(k,j,i);
    }
  }
  else if(nb.type==NEIGHBOR_EDGE) {
    // x1x2 edge (both 2D and 3D)
    if(nb.eid>=0 && nb.eid<4) {
      int i, j;
      if((nb.eid&1)==0) i=pmb->is;
      else i=pmb->ie+1;
      if((nb.eid&2)==0) j=pmb->js;
      else j=pmb->je+1;
      //[JMSHI average at the edges will be required.
      if(nb.shear and nb.ox1==-1){
        for(int k=pmb->ks; k<=pmb->ke; k++)
          buf[p++]=e3(k,j,i)-0.5*qomL*(bx1(k,j,i)+bx1(k,j-1,i));
      } else if(nb.shear and nb.ox1==1){
        for(int k=pmb->ks; k<=pmb->ke; k++)
          buf[p++]=e3(k,j,i)+0.5*qomL*(bx1(k,j,i)+bx1(k,j-1,i));
      } else {
      // pack e3
        for(int k=pmb->ks; k<=pmb->ke; k++)
          buf[p++]=e3(k,j,i);
      }
      //JMSHI]
    }
    // x1x3 edge
    else if(nb.eid>=4 && nb.eid<8) {
      int i, k;
      if((nb.eid&1)==0) i=pmb->is;
      else i=pmb->ie+1;
      if((nb.eid&2)==0) k=pmb->ks;
      else k=pmb->ke+1;
      // pack e2
      for(int j=pmb->js; j<=pmb->je; j++)
        buf[p++]=e2(k,j,i);
    }
    // x2x3 edge
    else if(nb.eid>=8 && nb.eid<12) {
      int j, k;
      if((nb.eid&1)==0) j=pmb->js;
      else j=pmb->je+1;
      if((nb.eid&2)==0) k=pmb->ks;
      else k=pmb->ke+1;
      // pack e1
      for(int i=pmb->is; i<=pmb->ie; i++)
        buf[p++]=e1(k,j,i);
    }
  }
  return p;
}


//----------------------------------------------------------------------------------------
//! \fn int BoundaryValues::LoadEMFBoundaryBufferToCoarser(Real *buf,
//                                                         const NeighborBlock& nb)
//  \brief Set EMF correction buffers for sending to a block on the coarser level

int BoundaryValues::LoadEMFBoundaryBufferToCoarser(Real *buf, const NeighborBlock& nb)
{
  MeshBlock *pmb=pmy_block_;
  Coordinates *pco=pmb->pcoord;
  AthenaArray<Real> &e1=pmb->pfield->e.x1e;
  AthenaArray<Real> &e2=pmb->pfield->e.x2e;
  AthenaArray<Real> &e3=pmb->pfield->e.x3e;
  // use the surface area aray as the edge length array
  AthenaArray<Real> &le1=sarea_[0];
  AthenaArray<Real> &le2=sarea_[1];
  int p=0;
  if(nb.type==NEIGHBOR_FACE) {
    if(pmb->block_size.nx3 > 1) { // 3D
      // x1 direction
      if(nb.fid==INNER_X1 || nb.fid==OUTER_X1) {
        int i;
        if(nb.fid==INNER_X1) i=pmb->is;
        else i=pmb->ie+1;
        // restrict and pack e2
        for(int k=pmb->ks; k<=pmb->ke+1; k+=2) {
          for(int j=pmb->js; j<=pmb->je; j+=2) {
            Real el1=pco->GetEdge2Length(k,j,i);
            Real el2=pco->GetEdge2Length(k,j+1,i);
            buf[p++]=(e2(k,j,i)*el1+e2(k,j+1,i)*el2)/(el1+el2);
          }
        }
        // restrict and pack e3
        for(int k=pmb->ks; k<=pmb->ke; k+=2) {
          for(int j=pmb->js; j<=pmb->je+1; j+=2) {
            Real el1=pco->GetEdge3Length(k,j,i);
            Real el2=pco->GetEdge3Length(k+1,j,i);
            buf[p++]=(e3(k,j,i)*el1+e3(k+1,j,i)*el2)/(el1+el2);
          }
        }
      }
      // x2 direction
      else if(nb.fid==INNER_X2 || nb.fid==OUTER_X2) {
        int j;
        if(nb.fid==INNER_X2) j=pmb->js;
        else j=pmb->je+1;
        // restrict and pack e1
        for(int k=pmb->ks; k<=pmb->ke+1; k+=2) {
          pco->Edge1Length(k, j, pmb->is, pmb->ie, le1);
          for(int i=pmb->is; i<=pmb->ie; i+=2)
            buf[p++]=(e1(k,j,i)*le1(i)+e1(k,j,i+1)*le1(i+1))/(le1(i)+le1(i+1));
        }
        // restrict and pack e3
        for(int k=pmb->ks; k<=pmb->ke; k+=2) {
          pco->Edge3Length(k,   j, pmb->is, pmb->ie+1, le1);
          pco->Edge3Length(k+1, j, pmb->is, pmb->ie+1, le2);
          for(int i=pmb->is; i<=pmb->ie+1; i+=2)
            buf[p++]=(e3(k,j,i)*le1(i)+e3(k+1,j,i)*le2(i))/(le1(i)+le2(i));
        }
      }
      // x3 direction
      else if(nb.fid==INNER_X3 || nb.fid==OUTER_X3) {
        int k;
        if(nb.fid==INNER_X3) k=pmb->ks;
        else k=pmb->ke+1;
        // restrict and pack e1
        for(int j=pmb->js; j<=pmb->je+1; j+=2) {
          pco->Edge1Length(k, j, pmb->is, pmb->ie, le1);
          for(int i=pmb->is; i<=pmb->ie; i+=2)
            buf[p++]=(e1(k,j,i)*le1(i)+e1(k,j,i+1)*le1(i+1))/(le1(i)+le1(i+1));
        }
        // restrict and pack e2
        for(int j=pmb->js; j<=pmb->je; j+=2) {
          pco->Edge2Length(k,   j, pmb->is, pmb->ie+1, le1);
          pco->Edge2Length(k, j+1, pmb->is, pmb->ie+1, le2);
          for(int i=pmb->is; i<=pmb->ie+1; i+=2)
            buf[p++]=(e2(k,j,i)*le1(i)+e2(k,j+1,i)*le2(i))/(le1(i)+le2(i));
        }
      }
    }
    else if(pmb->block_size.nx2 > 1) { // 2D
      int k=pmb->ks;
      // x1 direction
      if(nb.fid==INNER_X1 || nb.fid==OUTER_X1) {
        int i;
        if(nb.fid==INNER_X1) i=pmb->is;
        else i=pmb->ie+1;
        // restrict and pack e2
        for(int j=pmb->js; j<=pmb->je; j+=2) {
          Real el1=pco->GetEdge2Length(k,j,i);
          Real el2=pco->GetEdge2Length(k,j+1,i);
          buf[p++]=(e2(k,j,i)*el1+e2(k,j+1,i)*el2)/(el1+el2);
        }
        // pack e3
        for(int j=pmb->js; j<=pmb->je+1; j+=2)
          buf[p++]=e3(k,j,i);
      }
      // x2 direction
      else if(nb.fid==INNER_X2 || nb.fid==OUTER_X2) {
        int j;
        if(nb.fid==INNER_X2) j=pmb->js;
        else j=pmb->je+1;
        // restrict and pack e1
        pco->Edge1Length(k, j, pmb->is, pmb->ie, le1);
        for(int i=pmb->is; i<=pmb->ie; i+=2)
          buf[p++]=(e1(k,j,i)*le1(i)+e1(k,j,i+1)*le1(i+1))/(le1(i)+le1(i+1));
        // pack e3
        for(int i=pmb->is; i<=pmb->ie+1; i+=2)
          buf[p++]=e3(k,j,i);
      }
    }
    else { // 1D
      int i, j=pmb->js, k=pmb->ks;
      if(nb.fid==INNER_X1) i=pmb->is;
      else i=pmb->ie+1;
      // pack e2 and e3
      buf[p++]=e2(k,j,i);
      buf[p++]=e3(k,j,i);
    }
  }
  else if(nb.type==NEIGHBOR_EDGE) {
    if(pmb->block_size.nx3 > 1) { // 3D
      // x1x2 edge
      if(nb.eid>=0 && nb.eid<4) {
        int i, j;
        if((nb.eid&1)==0) i=pmb->is;
        else i=pmb->ie+1;
        if((nb.eid&2)==0) j=pmb->js;
        else j=pmb->je+1;
        // restrict and pack e3
        for(int k=pmb->ks; k<=pmb->ke; k+=2) {
          Real el1=pco->GetEdge3Length(k,j,i);
          Real el2=pco->GetEdge3Length(k+1,j,i);
          buf[p++]=(e3(k,j,i)*el1+e3(k+1,j,i)*el2)/(el1+el2);
        }
      }
      // x1x3 edge
      else if(nb.eid>=4 && nb.eid<8) {
        int i, k;
        if((nb.eid&1)==0) i=pmb->is;
        else i=pmb->ie+1;
        if((nb.eid&2)==0) k=pmb->ks;
        else k=pmb->ke+1;
        // restrict and pack e2
        for(int j=pmb->js; j<=pmb->je; j+=2) {
          Real el1=pco->GetEdge2Length(k,j,i);
          Real el2=pco->GetEdge2Length(k,j+1,i);
          buf[p++]=(e2(k,j,i)*el1+e2(k,j+1,i)*el2)/(el1+el2);
        }
      }
      // x2x3 edge
      else if(nb.eid>=8 && nb.eid<12) {
        int j, k;
        if((nb.eid&1)==0) j=pmb->js;
        else j=pmb->je+1;
        if((nb.eid&2)==0) k=pmb->ks;
        else k=pmb->ke+1;
        // restrict and pack e1
        pco->Edge1Length(k, j, pmb->is, pmb->ie, le1);
        for(int i=pmb->is; i<=pmb->ie; i+=2)
          buf[p++]=(e1(k,j,i)*le1(i)+e1(k,j,i+1)*le1(i+1))/(le1(i)+le1(i+1));
      }
    }
    else if(pmb->block_size.nx2 > 1) { // 2D
      // x1x2 edge
      int i, j;
      if((nb.eid&1)==0) i=pmb->is;
      else i=pmb->ie+1;
      if((nb.eid&2)==0) j=pmb->js;
      else j=pmb->je+1;
      // pack e3
      buf[p++]=e3(pmb->ks,j,i);
    }
  }
  return p;
}

//----------------------------------------------------------------------------------------
//! \fn int BoundaryValues::LoadEMFBoundaryPolarBuffer(Real *buf,
//          const PolarNeighborBlock &nb)
//  \brief Load EMF values along polar axis into send buffers

int BoundaryValues::LoadEMFBoundaryPolarBuffer(Real *buf, const PolarNeighborBlock &nb)
{
  MeshBlock *pmb = pmy_block_;
  int count = 0;
  int j = nb.north ? pmb->js : pmb->je+1;
  for (int i = pmb->is; i <= pmb->ie; ++i) {
    Real val = 0.0;
    for (int k = pmb->ks; k <= pmb->ke; ++k) {  // avoid double counting right ends
      val += pmb->pfield->e.x1e(k, j, i);
    }
    buf[count++] = val / (pmb->ke - pmb->ks + 1);
  }
  return count;
}

//----------------------------------------------------------------------------------------
//! \fn void BoundaryValues::SendEMFCorrection(void)
//  \brief Restrict, pack and send the surace EMF to the coarse neighbor(s) if needed
<<<<<<< HEAD
// [JMSHI
void BoundaryValues::SendEMFCorrection(int step)
//void BoundaryValues::SendEMFCorrection(void)
//JMSHI]
=======

void BoundaryValues::SendEMFCorrection(void)
>>>>>>> e5c8ece4
{
  MeshBlock *pmb=pmy_block_;

  // Send non-polar EMF values
  for(int n=0; n<pmb->nneighbor; n++) {
    NeighborBlock& nb = pmb->neighbor[n];
    if((nb.type!=NEIGHBOR_FACE) && (nb.type!=NEIGHBOR_EDGE)) break;
    int p=0;
    if(nb.level==pmb->loc.level) {
      if((nb.type==NEIGHBOR_FACE)
      || ((nb.type==NEIGHBOR_EDGE) && (edge_flag_[nb.eid]==true)))
        //[JMSHI
        p=LoadEMFBoundaryBufferSameLevel(emfcor_send_[nb.bufid], nb, step);
        //p=LoadEMFBoundaryBufferSameLevel(emfcor_send_[nb.bufid], nb);
        //JMSHI]
      else continue;
    }
    else if(nb.level==pmb->loc.level-1)
      p=LoadEMFBoundaryBufferToCoarser(emfcor_send_[nb.bufid], nb);
    else continue;
    if(nb.rank==Globals::my_rank) { // on the same node
      MeshBlock *pbl=pmb->pmy_mesh->FindMeshBlock(nb.gid);
      std::memcpy(pbl->pbval->emfcor_recv_[nb.targetid],
                  emfcor_send_[nb.bufid], p*sizeof(Real));
      pbl->pbval->emfcor_flag_[nb.targetid]=BNDRY_ARRIVED;
    }
#ifdef MPI_PARALLEL
    else
      MPI_Start(&req_emfcor_send_[nb.bufid]);
#endif
  }

  // Send polar EMF values
  for (int n = 0; n < num_north_polar_blocks_; ++n) {
    const PolarNeighborBlock &nb = pmb->polar_neighbor_north[n];
    int count = LoadEMFBoundaryPolarBuffer(emf_north_send_[n], nb);
    if (nb.rank == Globals::my_rank) { // on the same node
      MeshBlock *pbl = pmb->pmy_mesh->FindMeshBlock(nb.gid);
      std::memcpy(pbl->pbval->emf_north_recv_[pmb->loc.lx3],
          emf_north_send_[n], count * sizeof(Real));
      pbl->pbval->emf_north_flag_[pmb->loc.lx3] = BNDRY_ARRIVED;
    }
#ifdef MPI_PARALLEL
    else
      MPI_Start(&req_emf_north_send_[n]);
#endif
  }
  for (int n = 0; n < num_south_polar_blocks_; ++n) {
    const PolarNeighborBlock &nb = pmb->polar_neighbor_south[n];
    int count = LoadEMFBoundaryPolarBuffer(emf_south_send_[n], nb);
    if (nb.rank == Globals::my_rank) { // on the same node
      MeshBlock *pbl = pmb->pmy_mesh->FindMeshBlock(nb.gid);
      std::memcpy(pbl->pbval->emf_south_recv_[pmb->loc.lx3],
          emf_south_send_[n], count * sizeof(Real));
      pbl->pbval->emf_south_flag_[pmb->loc.lx3] = BNDRY_ARRIVED;
    }
#ifdef MPI_PARALLEL
    else
      MPI_Start(&req_emf_south_send_[n]);
#endif
  }
  return;
}


//----------------------------------------------------------------------------------------
//! \fn void BoundaryValues::SetEMFBoundarySameLevel(Real *buf, const NeighborBlock& nb)
//  \brief Add up the EMF received from a block on the same level
//         Later they will be divided in the AverageEMFBoundary function

void BoundaryValues::SetEMFBoundarySameLevel(Real *buf, const NeighborBlock& nb)
{
  MeshBlock *pmb=pmy_block_;
  AthenaArray<Real> &e1=pmb->pfield->e.x1e;
  AthenaArray<Real> &e2=pmb->pfield->e.x2e;
  AthenaArray<Real> &e3=pmb->pfield->e.x3e;
  int p=0;
  if(nb.type==NEIGHBOR_FACE) {
    if(pmb->block_size.nx3 > 1) { // 3D
      // x1 direction
      if(nb.fid==INNER_X1 || nb.fid==OUTER_X1) {
        int i;
        if(nb.fid==INNER_X1) i=pmb->is;
        else i=pmb->ie+1;
        //[JMSHI
        if(nb.shear and nb.fid==INNER_X1){
          // store e2 for shearing periodic bcs
          for(int k=pmb->ks; k<=pmb->ke+1; k++) {
            for(int j=pmb->js; j<=pmb->je; j++)
              shboxvar_inner_emf_.x2e(k,j) += buf[p++];
          }
          // store e3 for shearing periodic bcs
          for(int k=pmb->ks; k<=pmb->ke; k++) {
            for(int j=pmb->js; j<=pmb->je+1; j++)
              shboxvar_inner_emf_.x3e(k,j) += buf[p++];
          }
        } else if(nb.shear and nb.fid==OUTER_X1) {
          // store e2 for shearing periodic bcs
          for(int k=pmb->ks; k<=pmb->ke+1; k++) {
            for(int j=pmb->js; j<=pmb->je; j++)
              shboxvar_outer_emf_.x2e(k,j) += buf[p++];
          }
          // store e3 for shearing periodic bcs
          for(int k=pmb->ks; k<=pmb->ke; k++) {
            for(int j=pmb->js; j<=pmb->je+1; j++)
              shboxvar_outer_emf_.x3e(k,j) += buf[p++];
          }
        } else {
          // unpack e2
          for(int k=pmb->ks; k<=pmb->ke+1; k++) {
            for(int j=pmb->js; j<=pmb->je; j++)
              e2(k,j,i)+=buf[p++];
          }
          // unpack e3
          for(int k=pmb->ks; k<=pmb->ke; k++) {
            for(int j=pmb->js; j<=pmb->je+1; j++)
              e3(k,j,i)+=buf[p++];
          }
        }
        //JMSHI]
      }
      // x2 direction
      else if(nb.fid==INNER_X2 || nb.fid==OUTER_X2) {
        int j;
        if(nb.fid==INNER_X2) j=pmb->js;
        else j=pmb->je+1;
        // unpack e1
        Real sign = (nb.polar and flip_across_pole_field[IB1]) ? -1.0 : 1.0;
        for(int k=pmb->ks; k<=pmb->ke+1; k++) {
          for(int i=pmb->is; i<=pmb->ie; i++)
            e1(k,j,i)+=sign*buf[p++];
        }
        // unpack e3
        sign = (nb.polar and flip_across_pole_field[IB3]) ? -1.0 : 1.0;
        for(int k=pmb->ks; k<=pmb->ke; k++) {
          for(int i=pmb->is; i<=pmb->ie+1; i++)
            e3(k,j,i)+=sign*buf[p++];
        }
      }
      // x3 direction
      else if(nb.fid==INNER_X3 || nb.fid==OUTER_X3) {
        int k;
        if(nb.fid==INNER_X3) k=pmb->ks;
        else k=pmb->ke+1;
        // unpack e1
        for(int j=pmb->js; j<=pmb->je+1; j++) {
          for(int i=pmb->is; i<=pmb->ie; i++)
            e1(k,j,i)+=buf[p++];
        }
        // unpack e2
        for(int j=pmb->js; j<=pmb->je; j++) {
          for(int i=pmb->is; i<=pmb->ie+1; i++)
            e2(k,j,i)+=buf[p++];
        }
      }
    }
    else if(pmb->block_size.nx2 > 1) { // 2D
      int k=pmb->ks;
      // x1 direction
      if(nb.fid==INNER_X1 || nb.fid==OUTER_X1) {
        int i;
        if(nb.fid==INNER_X1) i=pmb->is;
        else i=pmb->ie+1;
        // unpack e2
        for(int j=pmb->js; j<=pmb->je; j++) {
          e2(k+1,j,i)+=buf[p];
          e2(k,  j,i)+=buf[p++];
        }
        // unpack e3
        for(int j=pmb->js; j<=pmb->je+1; j++)
          e3(k,j,i)+=buf[p++];
      }
      // x2 direction
      else if(nb.fid==INNER_X2 || nb.fid==OUTER_X2) {
        int j;
        if(nb.fid==INNER_X2) j=pmb->js;
        else j=pmb->je+1;
        // unpack e1
        for(int i=pmb->is; i<=pmb->ie; i++) {
          e1(k+1,j,i)+=buf[p];
          e1(k  ,j,i)+=buf[p++];
        }
        // unpack e3
        for(int i=pmb->is; i<=pmb->ie+1; i++)
          e3(k,j,i)+=buf[p++];
      }
    }
    else { // 1D
      int i, j=pmb->js, k=pmb->ks;
      if(nb.fid==INNER_X1) i=pmb->is;
      else i=pmb->ie+1;
      // unpack e2
      e2(k+1,j,i)+=buf[p];
      e2(k  ,j,i)+=buf[p++];
      // unpack e3
      e3(k,j+1,i)+=buf[p];
      e3(k  ,j,i)+=buf[p++];
    }
  }
  else if(nb.type==NEIGHBOR_EDGE) {
    // x1x2 edge (2D and 3D)
    if(nb.eid>=0 && nb.eid<4) {
      int i, j;
      if((nb.eid&1)==0) i=pmb->is;
      else i=pmb->ie+1;
      if((nb.eid&2)==0) j=pmb->js;
      else j=pmb->je+1;
      //[JMSHI average at the edges will be required.
      if(nb.shear and nb.ox1==-1){
        // store e3 for shearing periodic bcs
        for(int k=pmb->ks; k<=pmb->ke; k++)
          shboxvar_inner_emf_.x3e(k,j) += buf[p++];
      } else if(nb.shear and nb.ox1==1){
        // store e3 for shearing periodic bcs
        for(int k=pmb->ks; k<=pmb->ke; k++)
          shboxvar_outer_emf_.x3e(k,j) += buf[p++];
      } else {
      // unpack e3
        Real sign = (nb.polar and flip_across_pole_field[IB3]) ? -1.0 : 1.0;
        for(int k=pmb->ks; k<=pmb->ke; k++) {
          e3(k,j,i)+=sign*buf[p++];
        }
      }
      //JMSHI]
    }
    // x1x3 edge
    else if(nb.eid>=4 && nb.eid<8) {
      int i, k;
      if((nb.eid&1)==0) i=pmb->is;
      else i=pmb->ie+1;
      if((nb.eid&2)==0) k=pmb->ks;
      else k=pmb->ke+1;
      //[JMSHI
      if(nb.shear and nb.ox1==-1){
        // store e2 for shearing periodic bcs
        for(int j=pmb->js; j<=pmb->je; j++)
          shboxvar_inner_emf_.x2e(k,j) += buf[p++];
      } else if(nb.shear and nb.ox1==1){
        // store e2 for shearing periodic bcs
        for(int j=pmb->js; j<=pmb->je; j++)
          shboxvar_outer_emf_.x2e(k,j) += buf[p++];
      } else {
      // unpack e2
        for(int j=pmb->js; j<=pmb->je; j++)
          e2(k,j,i)+=buf[p++];
      }
      //JMSHI]
    }
    // x2x3 edge
    else if(nb.eid>=8 && nb.eid<12) {
      int j, k;
      if((nb.eid&1)==0) j=pmb->js;
      else j=pmb->je+1;
      if((nb.eid&2)==0) k=pmb->ks;
      else k=pmb->ke+1;
      // unpack e1
      Real sign = (nb.polar and flip_across_pole_field[IB1]) ? -1.0 : 1.0;
      for(int i=pmb->is; i<=pmb->ie; i++)
        e1(k,j,i)+=sign*buf[p++];
    }
  }

  return;
}


//----------------------------------------------------------------------------------------
//! \fn void BoundaryValues::SetEMFBoundaryFromFiner(Real *buf, const NeighborBlock& nb)
//  \brief Add up the EMF received from a block on the finer level
//         Later they will be divided in the AverageEMFBoundary function

void BoundaryValues::SetEMFBoundaryFromFiner(Real *buf, const NeighborBlock& nb)
{
  MeshBlock *pmb=pmy_block_;
  AthenaArray<Real> &e1=pmb->pfield->e.x1e;
  AthenaArray<Real> &e2=pmb->pfield->e.x2e;
  AthenaArray<Real> &e3=pmb->pfield->e.x3e;
  int p=0;
  if(nb.type==NEIGHBOR_FACE) {
    if(pmb->block_size.nx3 > 1) { // 3D
      // x1 direction
      if(nb.fid==INNER_X1 || nb.fid==OUTER_X1) {
        int i, jl=pmb->js, ju=pmb->je, kl=pmb->ks, ku=pmb->ke;
        if(nb.fid==INNER_X1) i=pmb->is;
        else i=pmb->ie+1;
        if(nb.fi1==0) ju=pmb->js+pmb->block_size.nx2/2-1;
        else jl=pmb->js+pmb->block_size.nx2/2;
        if(nb.fi2==0) ku=pmb->ks+pmb->block_size.nx3/2-1;
        else kl=pmb->ks+pmb->block_size.nx3/2;
        // unpack e2
        for(int k=kl; k<=ku+1; k++) {
          for(int j=jl; j<=ju; j++)
            e2(k,j,i)+=buf[p++];
        }
        // unpack e3
        for(int k=kl; k<=ku; k++) {
          for(int j=jl; j<=ju+1; j++)
            e3(k,j,i)+=buf[p++];
        }
      }
      // x2 direction
      else if(nb.fid==INNER_X2 || nb.fid==OUTER_X2) {
        int j, il=pmb->is, iu=pmb->ie, kl=pmb->ks, ku=pmb->ke;
        if(nb.fid==INNER_X2) j=pmb->js;
        else j=pmb->je+1;
        if(nb.fi1==0) iu=pmb->is+pmb->block_size.nx1/2-1;
        else il=pmb->is+pmb->block_size.nx1/2;
        if(nb.fi2==0) ku=pmb->ks+pmb->block_size.nx3/2-1;
        else kl=pmb->ks+pmb->block_size.nx3/2;
        // unpack e1
        Real sign = (nb.polar and flip_across_pole_field[IB1]) ? -1.0 : 1.0;
        for(int k=kl; k<=ku+1; k++) {
          for(int i=il; i<=iu; i++)
            e1(k,j,i)+=sign*buf[p++];
        }
        // unpack e3
        sign = (nb.polar and flip_across_pole_field[IB3]) ? -1.0 : 1.0;
        for(int k=kl; k<=ku; k++) {
          for(int i=il; i<=iu+1; i++)
            e3(k,j,i)+=sign*buf[p++];
        }
      }
      // x3 direction
      else if(nb.fid==INNER_X3 || nb.fid==OUTER_X3) {
        int k, il=pmb->is, iu=pmb->ie, jl=pmb->js, ju=pmb->je;
        if(nb.fid==INNER_X3) k=pmb->ks;
        else k=pmb->ke+1;
        if(nb.fi1==0) iu=pmb->is+pmb->block_size.nx1/2-1;
        else il=pmb->is+pmb->block_size.nx1/2;
        if(nb.fi2==0) ju=pmb->js+pmb->block_size.nx2/2-1;
        else jl=pmb->js+pmb->block_size.nx2/2;
        // unpack e1
        for(int j=jl; j<=ju+1; j++) {
          for(int i=il; i<=iu; i++)
            e1(k,j,i)+=buf[p++];
        }
        // unpack e2
        for(int j=jl; j<=ju; j++) {
          for(int i=il; i<=iu+1; i++)
            e2(k,j,i)+=buf[p++];
        }
      }
    }
    else if(pmb->block_size.nx2 > 1) { // 2D
      int k=pmb->ks;
      // x1 direction
      if(nb.fid==INNER_X1 || nb.fid==OUTER_X1) {
        int i, jl=pmb->js, ju=pmb->je;
        if(nb.fid==INNER_X1) i=pmb->is;
        else i=pmb->ie+1;
        if(nb.fi1==0) ju=pmb->js+pmb->block_size.nx2/2-1;
        else jl=pmb->js+pmb->block_size.nx2/2;
        // unpack e2
        for(int j=jl; j<=ju; j++) {
          e2(k+1,j,i)+=buf[p];
          e2(k,  j,i)+=buf[p++];
        }
        // unpack e3
        for(int j=jl; j<=ju+1; j++)
          e3(k,j,i)+=buf[p++];
      }
      // x2 direction
      else if(nb.fid==INNER_X2 || nb.fid==OUTER_X2) {
        int j, il=pmb->is, iu=pmb->ie;
        if(nb.fid==INNER_X2) j=pmb->js;
        else j=pmb->je+1;
        if(nb.fi1==0) iu=pmb->is+pmb->block_size.nx1/2-1;
        else il=pmb->is+pmb->block_size.nx1/2;
        // unpack e1
        for(int i=il; i<=iu; i++) {
          e1(k+1,j,i)+=buf[p];
          e1(k  ,j,i)+=buf[p++];
        }
        // unpack e3
        for(int i=il; i<=iu+1; i++)
          e3(k,j,i)+=buf[p++];
      }
    }
    else { // 1D
      int i, j=pmb->js, k=pmb->ks;
      if(nb.fid==INNER_X1) i=pmb->is;
      else i=pmb->ie+1;
      // unpack e2
      e2(k+1,j,i)+=buf[p];
      e2(k  ,j,i)+=buf[p++];
      // unpack e3
      e3(k,j+1,i)+=buf[p];
      e3(k  ,j,i)+=buf[p++];
    }
  }
  else if(nb.type==NEIGHBOR_EDGE) {
    if(pmb->block_size.nx3 > 1) { // 3D
      // x1x2 edge
      if(nb.eid>=0 && nb.eid<4) {
        int i, j, kl=pmb->ks, ku=pmb->ke;
        if((nb.eid&1)==0) i=pmb->is;
        else i=pmb->ie+1;
        if((nb.eid&2)==0) j=pmb->js;
        else j=pmb->je+1;
        if(nb.fi1==0) ku=pmb->ks+pmb->block_size.nx3/2-1;
        else kl=pmb->ks+pmb->block_size.nx3/2;
        // unpack e3
        Real sign = (nb.polar and flip_across_pole_field[IB3]) ? -1.0 : 1.0;
        for(int k=kl; k<=ku; k++)
          e3(k,j,i)+=sign*buf[p++];
      }
      // x1x3 edge
      else if(nb.eid>=4 && nb.eid<8) {
        int i, k, jl=pmb->js, ju=pmb->je;
        if((nb.eid&1)==0) i=pmb->is;
        else i=pmb->ie+1;
        if((nb.eid&2)==0) k=pmb->ks;
        else k=pmb->ke+1;
        if(nb.fi1==0) ju=pmb->js+pmb->block_size.nx2/2-1;
        else jl=pmb->js+pmb->block_size.nx2/2;
        // unpack e2
        for(int j=jl; j<=ju; j++)
          e2(k,j,i)+=buf[p++];
      }
      // x2x3 edge
      else if(nb.eid>=8 && nb.eid<12) {
        int j, k, il=pmb->is, iu=pmb->ie;
        if((nb.eid&1)==0) j=pmb->js;
        else j=pmb->je+1;
        if((nb.eid&2)==0) k=pmb->ks;
        else k=pmb->ke+1;
        if(nb.fi1==0) iu=pmb->is+pmb->block_size.nx1/2-1;
        else il=pmb->is+pmb->block_size.nx1/2;
        // unpack e1
        Real sign = (nb.polar and flip_across_pole_field[IB1]) ? -1.0 : 1.0;
        for(int i=il; i<=iu; i++)
          e1(k,j,i)+=sign*buf[p++];
      }
    }
    else if(pmb->block_size.nx2 > 1) { // 2D
      int i, j, k=pmb->ks;
      if((nb.eid&1)==0) i=pmb->is;
      else i=pmb->ie+1;
      if((nb.eid&2)==0) j=pmb->js;
      else j=pmb->je+1;
      // unpack e3
      e3(k,j,i)+=buf[p++];
    }
  }

  return;
}

//----------------------------------------------------------------------------------------
//! \fn void BoundaryValues::SetEMFBoundaryPolar(Real **buf_list, int num_bufs,
//          bool north)
//  \brief Overwrite EMF values along polar axis with azimuthal averages

void BoundaryValues::SetEMFBoundaryPolar(Real **buf_list, int num_bufs, bool north)
{
  MeshBlock *pmb = pmy_block_;
  int j = north ? pmb->js : pmb->je+1;
  int count = 0;
  for (int i = pmb->is; i <= pmb->ie; ++i) {
    Real val = 0.0;
    for (int n = 0; n < num_bufs; ++n)
      val += buf_list[n][count];
    for (int k = pmb->ks-NGHOST; k <= pmb->ke+NGHOST+1; ++k)
      pmb->pfield->e.x1e(k, j, i) = val / num_bufs;
    ++count;
  }
  return;
}

//----------------------------------------------------------------------------------------
//! \fn void BoundaryValues::ClearCoarseEMFBoundary(void)
//  \brief Clear the EMFs on the surface/edge contacting with a finer block

void BoundaryValues::ClearCoarseEMFBoundary(void)
{
  MeshBlock *pmb=pmy_block_;
  AthenaArray<Real> &e1=pmb->pfield->e.x1e;
  AthenaArray<Real> &e2=pmb->pfield->e.x2e;
  AthenaArray<Real> &e3=pmb->pfield->e.x3e;
  int i, j, k, nl;
  // face
  for(int n=0; n<nface_; n++) {
    if(n==INNER_X1 || n==OUTER_X1) {
      if(n==INNER_X1) i=pmb->is;
      else i=pmb->ie+1;
      nl=pmb->nblevel[1][1][2*n];
      if(nl>pmb->loc.level) { // finer
        if(pmb->block_size.nx3 > 1) { // 3D
          for(int k=pmb->ks+1; k<=pmb->ke; k++) {
            for(int j=pmb->js; j<=pmb->je; j++)
              e2(k,j,i)=0.0;
          }
          for(int k=pmb->ks; k<=pmb->ke; k++) {
            for(int j=pmb->js+1; j<=pmb->je; j++)
              e3(k,j,i)=0.0;
          }
        }
        else if(pmb->block_size.nx2 > 1) { // 2D
          for(int j=pmb->js; j<=pmb->je; j++)
            e2(pmb->ks,j,i)=e2(pmb->ks+1,j,i)=0.0;
          for(int j=pmb->js+1; j<=pmb->je; j++)
            e3(pmb->ks,j,i)=0.0;
        }
        else { // 1D
          e2(pmb->ks,pmb->js,i)=e2(pmb->ks+1,pmb->js,i)=0.0;
          e3(pmb->ks,pmb->js,i)=e3(pmb->ks,pmb->js+1,i)=0.0;
        }
      }
    }
    if(n==INNER_X2 || n==OUTER_X2) {
      if(n==INNER_X2) j=pmb->js;
      else j=pmb->je+1;
      nl=pmb->nblevel[1][2*n-4][1];
      if(nl>pmb->loc.level) { // finer
        if(pmb->block_size.nx3 > 1) { // 3D
          for(int k=pmb->ks+1; k<=pmb->ke; k++) {
            for(int i=pmb->is; i<=pmb->ie; i++)
              e1(k,j,i)=0.0;
          }
          for(int k=pmb->ks; k<=pmb->ke; k++) {
            for(int i=pmb->is+1; i<=pmb->ie; i++)
              e3(k,j,i)=0.0;
          }
        }
        else if(pmb->block_size.nx2 > 1) { // 2D
          for(int i=pmb->is; i<=pmb->ie; i++)
            e1(pmb->ks,j,i)=e1(pmb->ks+1,j,i)=0.0;
          for(int i=pmb->is+1; i<=pmb->ie; i++)
            e3(pmb->ks,j,i)=0.0;
        }
      }
    }
    if(n==INNER_X3 || n==OUTER_X3) {
      if(n==INNER_X3) k=pmb->ks;
      else k=pmb->ke+1;
      nl=pmb->nblevel[2*n-8][1][1];
      if(nl>pmb->loc.level) { // finer
        // this is always 3D
        for(int j=pmb->js+1; j<=pmb->je; j++) {
          for(int i=pmb->is; i<=pmb->ie; i++)
            e1(k,j,i)=0.0;
        }
        for(int j=pmb->js; j<=pmb->je; j++) {
          for(int i=pmb->is+1; i<=pmb->ie; i++)
            e2(k,j,i)=0.0;
        }
      }
    }
  }
  // edge
  for(int n=0; n<nedge_; n++) {
    if(edge_flag_[n]==true) continue;
    if(n>=0 && n<4) {
      if((n&1)==0) i=pmb->is;
      else i=pmb->ie+1;
      if((n&2)==0) j=pmb->js;
      else j=pmb->je+1;
      for(int k=pmb->ks; k<=pmb->ke; k++)
        e3(k,j,i)=0.0;
    }
    // x1x3 edge
    else if(n>=4 && n<8) {
      if((n&1)==0) i=pmb->is;
      else i=pmb->ie+1;
      if((n&2)==0) k=pmb->ks;
      else k=pmb->ke+1;
      for(int j=pmb->js; j<=pmb->je; j++)
        e2(k,j,i)=0.0;
    }
    // x2x3 edge
    else if(n>=8 && n<12) {
      if((n&1)==0) j=pmb->js;
      else j=pmb->je+1;
      if((n&2)==0) k=pmb->ks;
      else k=pmb->ke+1;
      for(int i=pmb->is; i<=pmb->ie; i++)
        e1(k,j,i)=0.0;
    }
  }
  return;
}


//----------------------------------------------------------------------------------------
//! \fn void BoundaryValues::AverageEMFBoundary(void)
//  \brief Set EMF boundary received from a block on the finer level

void BoundaryValues::AverageEMFBoundary(void)
{
  MeshBlock *pmb=pmy_block_;
  AthenaArray<Real> &e1=pmb->pfield->e.x1e;
  AthenaArray<Real> &e2=pmb->pfield->e.x2e;
  AthenaArray<Real> &e3=pmb->pfield->e.x3e;
  int i, j, k, nl;
  // face
  for(int n=0; n<nface_; n++) {
    if ((pmb->block_bcs[n] != BLOCK_BNDRY) && (pmb->block_bcs[n] != PERIODIC_BNDRY)
        && (pmb->block_bcs[n] != POLAR_BNDRY)) continue;
    if(n==INNER_X1 || n==OUTER_X1) {
      if(n==INNER_X1) i=pmb->is;
      else i=pmb->ie+1;
      nl=pmb->nblevel[1][1][2*n];
      if(nl==pmb->loc.level) { // same ; divide all the face EMFs by 2
        if(pmb->block_size.nx3 > 1) { // 3D
          for(int k=pmb->ks+1; k<=pmb->ke; k++) {
            for(int j=pmb->js; j<=pmb->je; j++)
              e2(k,j,i)*=0.5;
          }
          for(int k=pmb->ks; k<=pmb->ke; k++) {
            for(int j=pmb->js+1; j<=pmb->je; j++)
              e3(k,j,i)*=0.5;
          }
        }
        else if(pmb->block_size.nx2 > 1) { // 2D
          for(int j=pmb->js; j<=pmb->je; j++)
            e2(pmb->ks,j,i)*=0.5, e2(pmb->ks+1,j,i)*=0.5;
          for(int j=pmb->js+1; j<=pmb->je; j++)
            e3(pmb->ks,j,i)*=0.5;
        }
        else { // 1D
          e2(pmb->ks,pmb->js,i)*=0.5, e2(pmb->ks+1,pmb->js,i)*=0.5;
          e3(pmb->ks,pmb->js,i)*=0.5, e3(pmb->ks,pmb->js+1,i)*=0.5;
        }
      }
      else if(nl>pmb->loc.level) { // finer; divide the overlapping EMFs by 2
        if(pmb->block_size.nx3 > 1) { // 3D
          int k=pmb->ks+pmb->block_size.nx3/2;
          for(int j=pmb->js; j<=pmb->je; j++)
            e2(k,j,i)*=0.5;
        }
        if(pmb->block_size.nx2 > 1) { // 2D or 3D
          int j=pmb->js+pmb->block_size.nx2/2;
          for(int k=pmb->ks; k<=pmb->ke; k++)
            e3(k,j,i)*=0.5;
        }
      }
    }
    if(n==INNER_X2 || n==OUTER_X2) {
      if(n==INNER_X2) j=pmb->js;
      else j=pmb->je+1;
      nl=pmb->nblevel[1][2*n-4][1];
      if(nl==pmb->loc.level) { // same ; divide all the face EMFs by 2
        if(pmb->block_size.nx3 > 1) {
          for(int k=pmb->ks+1; k<=pmb->ke; k++) {
            for(int i=pmb->is; i<=pmb->ie; i++)
              e1(k,j,i)*=0.5;
          }
          for(int k=pmb->ks; k<=pmb->ke; k++) {
            for(int i=pmb->is+1; i<=pmb->ie; i++)
              e3(k,j,i)*=0.5;
          }
        }
        else if(pmb->block_size.nx2 > 1) {
          for(int i=pmb->is; i<=pmb->ie; i++)
            e1(pmb->ks,j,i)*=0.5, e1(pmb->ks+1,j,i)*=0.5;
          for(int i=pmb->is+1; i<=pmb->ie; i++)
            e3(pmb->ks,j,i)*=0.5;
        }
      }
      else if(nl>pmb->loc.level) { // finer; divide the overlapping EMFs by 2
        if(pmb->block_size.nx3 > 1) { // 3D
          int k=pmb->ks+pmb->block_size.nx3/2;
          for(int i=pmb->is; i<=pmb->ie; i++)
            e1(k,j,i)*=0.5;
        }
        if(pmb->block_size.nx2 > 1) { // 2D or 3D
          int i=pmb->is+pmb->block_size.nx1/2;
          for(int k=pmb->ks; k<=pmb->ke; k++)
            e3(k,j,i)*=0.5;
        }
      }
    }
    if(n==INNER_X3 || n==OUTER_X3) {
      if(n==INNER_X3) k=pmb->ks;
      else k=pmb->ke+1;
      nl=pmb->nblevel[2*n-8][1][1];
      if(nl==pmb->loc.level) { // same ; divide all the face EMFs by 2
        for(int j=pmb->js+1; j<=pmb->je; j++) {
          for(int i=pmb->is; i<=pmb->ie; i++)
            e1(k,j,i)*=0.5;
        }
        for(int j=pmb->js; j<=pmb->je; j++) {
          for(int i=pmb->is+1; i<=pmb->ie; i++)
            e2(k,j,i)*=0.5;
        }
      }
      else if(nl>pmb->loc.level) { // finer; divide the overlapping EMFs by 2
        // this is always 3D
        int j=pmb->js+pmb->block_size.nx2/2;
        for(int i=pmb->is; i<=pmb->ie; i++)
          e1(k,j,i)*=0.5;
        int i=pmb->is+pmb->block_size.nx1/2;
        for(int j=pmb->js; j<=pmb->je; j++)
          e2(k,j,i)*=0.5;
      }
    }
  }
  // edge
  for(int n=0; n<nedge_; n++) {
    if(nedge_fine_[n]==1) continue;
    Real div=1.0/(Real)nedge_fine_[n];
    //[JMSHI
    Real half_div=div;
    NeighborBlock& nb=pmb->neighbor[n+6];
    if(nb.shear) half_div=0.5;
    //JMSHI]
    // x1x2 edge (both 2D and 3D)
    if(n>=0 && n<4) {
      if((n&1)==0) i=pmb->is;
      else i=pmb->ie+1;
      if((n&2)==0) j=pmb->js;
      else j=pmb->je+1;
      for(int k=pmb->ks; k<=pmb->ke; k++)
        e3(k,j,i)*=half_div;
        //e3(k,j,i)*=div;
    }
    // x1x3 edge
    else if(n>=4 && n<8) {
      if((n&1)==0) i=pmb->is;
      else i=pmb->ie+1;
      if((n&2)==0) k=pmb->ks;
      else k=pmb->ke+1;
      for(int j=pmb->js; j<=pmb->je; j++)
        e2(k,j,i)*=half_div;
        //e2(k,j,i)*=div;
    }
    // x2x3 edge
    else if(n>=8 && n<12) {
      if((n&1)==0) j=pmb->js;
      else j=pmb->je+1;
      if((n&2)==0) k=pmb->ks;
      else k=pmb->ke+1;
      for(int i=pmb->is; i<=pmb->ie; i++)
        e1(k,j,i)*=div;
    }
  }
  return;
}

//----------------------------------------------------------------------------------------
//! \fn void BoundaryValues::PolarSingleEMF(void)
//  \brief single CPU in the azimuthal direction for the polar boundary

void BoundaryValues::PolarSingleEMF(void)
{
  MeshBlock *pmb=pmy_block_;
  AthenaArray<Real> &e1=pmb->pfield->e.x1e;
  AthenaArray<Real> &e2=pmb->pfield->e.x2e;
  AthenaArray<Real> &e3=pmb->pfield->e.x3e;

  int i, j, k, nl;
  if(pmb->loc.level == pmb->pmy_mesh->root_level && pmb->pmy_mesh->nrbx3 == 1){
    if(pmb->block_bcs[INNER_X2]==POLAR_BNDRY||pmb->block_bcs[INNER_X2]==POLAR_BNDRY_WEDGE) {
      j=pmb->js;
      int nx3_half = (pmb->ke - pmb->ks + 1) / 2;
      if(pmb->block_size.nx3 > 1) {
        for(int i=pmb->is; i<=pmb->ie; i++){
          Real tote1=0.0;
          for(int k=pmb->ks; k<=pmb->ke; k++) {
            tote1+=e1(k,j,i);
          }
          Real e1a=tote1/double(pmb->ke-pmb->ks+1);
      for(int k=pmb->ks; k<=pmb->ke+1; k++) {
            e1(k,j,i)=e1a;
          }
        }
        for(int i=pmb->is; i<=pmb->ie+1; i++){
          for(int k=pmb->ks; k<=pmb->ke; k++) {
            exc_(k)=e3(k,j,i);
          }
          for(int k=pmb->ks; k<=pmb->ke; k++) {
            int k_shift = k;
            k_shift += (k < (nx3_half+NGHOST) ? 1 : -1) * nx3_half;
            e3(k,j,i)=exc_(k_shift);
          }
        }
      }
    }

    if(pmb->block_bcs[OUTER_X2]==POLAR_BNDRY||pmb->block_bcs[OUTER_X2]==POLAR_BNDRY_WEDGE){
      j=pmb->je+1;
      int nx3_half = (pmb->ke - pmb->ks + 1) / 2;
      if(pmb->block_size.nx3 > 1) {
        for(int i=pmb->is; i<=pmb->ie; i++){
          Real tote1=0.0;
          for (int k=pmb->ks; k<=pmb->ke; ++k) {
            tote1+=e1(k,j,i);
          }
          Real e1a=tote1/double(pmb->ke-pmb->ks+1);
          for (int k=pmb->ks; k<=pmb->ke+1; ++k) {
            e1(k,j,i)=e1a;
          }
        }
        for(int i=pmb->is; i<=pmb->ie+1; i++){
          for(int k=pmb->ks; k<=pmb->ke; k++) {
            exc_(k)=e3(k,j,i);
          }
          for(int k=pmb->ks; k<=pmb->ke; k++) {
            int k_shift = k;
            k_shift += (k < (nx3_half+NGHOST) ? 1 : -1) * nx3_half;
            e3(k,j,i)=exc_(k_shift);
          }
        }
      }
    }
  }
  return;
}



//----------------------------------------------------------------------------------------
//! \fn void BoundaryValues::ReceiveEMFCorrection(void)
//  \brief Receive and Apply the surace EMF to the coarse neighbor(s) if needed

bool BoundaryValues::ReceiveEMFCorrection(void)
{
  MeshBlock *pmb=pmy_block_;
  bool flag=true;

  // Receive same-level non-polar EMF values
  if(firsttime_==true) {
    for(int n=0; n<pmb->nneighbor; n++) { // first correct the same level
      NeighborBlock& nb = pmb->neighbor[n];
      if(nb.type!=NEIGHBOR_FACE && nb.type!=NEIGHBOR_EDGE) break;
      if(nb.level!=pmb->loc.level) continue;
      if((nb.type==NEIGHBOR_FACE) || ((nb.type==NEIGHBOR_EDGE) && (edge_flag_[nb.eid]==true))) {
        if(emfcor_flag_[nb.bufid]==BNDRY_COMPLETED) continue;
        if(emfcor_flag_[nb.bufid]==BNDRY_WAITING) {
          if(nb.rank==Globals::my_rank) {// on the same process
            flag=false;
            continue;
          }
#ifdef MPI_PARALLEL
          else { // MPI boundary
            int test;
            MPI_Iprobe(MPI_ANY_SOURCE,MPI_ANY_TAG,MPI_COMM_WORLD,&test,MPI_STATUS_IGNORE);
            MPI_Test(&req_emfcor_recv_[nb.bufid],&test,MPI_STATUS_IGNORE);
            if(test==false) {
              flag=false;
              continue;
            }
            emfcor_flag_[nb.bufid] = BNDRY_ARRIVED;
          }
#endif
        }
        // boundary arrived; apply EMF correction
        SetEMFBoundarySameLevel(emfcor_recv_[nb.bufid], nb);
        emfcor_flag_[nb.bufid] = BNDRY_COMPLETED;
      }
    }

    if(flag==false) return flag;
    if(pmb->pmy_mesh->multilevel==true)
      ClearCoarseEMFBoundary();
    firsttime_=false;
  }

  // Receive finer non-polar EMF values
  if(pmb->pmy_mesh->multilevel==true) {
    for(int n=0; n<pmb->nneighbor; n++) { // then from finer
      NeighborBlock& nb = pmb->neighbor[n];
      if(nb.type!=NEIGHBOR_FACE && nb.type!=NEIGHBOR_EDGE) break;
      if(nb.level!=pmb->loc.level+1) continue;
      if(emfcor_flag_[nb.bufid]==BNDRY_COMPLETED) continue;
      if(emfcor_flag_[nb.bufid]==BNDRY_WAITING) {
        if(nb.rank==Globals::my_rank) {// on the same process
          flag=false;
          continue;
        }
#ifdef MPI_PARALLEL
        else { // MPI boundary
          int test;
          MPI_Iprobe(MPI_ANY_SOURCE,MPI_ANY_TAG,MPI_COMM_WORLD,&test,MPI_STATUS_IGNORE);
          MPI_Test(&req_emfcor_recv_[nb.bufid],&test,MPI_STATUS_IGNORE);
          if(test==false) {
            flag=false;
            continue;
          }
          emfcor_flag_[nb.bufid] = BNDRY_ARRIVED;
        }
#endif
      }
      // boundary arrived; apply EMF correction
      SetEMFBoundaryFromFiner(emfcor_recv_[nb.bufid], nb);
      emfcor_flag_[nb.bufid] = BNDRY_COMPLETED;
    }
  }

  // Receive polar EMF values
  for (int n = 0; n < num_north_polar_blocks_; ++n) {
    const PolarNeighborBlock &nb = pmb->polar_neighbor_north[n];
    if (emf_north_flag_[n] == BNDRY_WAITING) {
      if (nb.rank == Globals::my_rank) { // on the same process
        flag = false;
        continue;
      }
#ifdef MPI_PARALLEL
      else {
        int recv_flag;
        MPI_Test(&req_emf_north_recv_[n], &recv_flag, MPI_STATUS_IGNORE);
        if (not recv_flag) {
          flag = false;
          continue;
        }
        emf_north_flag_[n] = BNDRY_ARRIVED;
      }
#endif
    }
  }
  for (int n = 0; n < num_south_polar_blocks_; ++n) {
    const PolarNeighborBlock &nb = pmb->polar_neighbor_south[n];
    if (emf_south_flag_[n] == BNDRY_WAITING) {
      if (nb.rank == Globals::my_rank) { // on the same process
        flag = false;
        continue;
      }
#ifdef MPI_PARALLEL
      else {
        int recv_flag;
        MPI_Test(&req_emf_south_recv_[n], &recv_flag, MPI_STATUS_IGNORE);
        if (not recv_flag) {
          flag = false;
          continue;
        }
        emf_south_flag_[n] = BNDRY_ARRIVED;
      }
#endif
    }
  }

  if(flag==true){
    AverageEMFBoundary();
    if (num_north_polar_blocks_ > 0)
      SetEMFBoundaryPolar(emf_north_recv_, num_north_polar_blocks_, true);
    for (int n = 0; n < num_north_polar_blocks_; ++n)
      emf_north_flag_[n] = BNDRY_COMPLETED;
    if (num_south_polar_blocks_ > 0)
      SetEMFBoundaryPolar(emf_south_recv_, num_south_polar_blocks_, false);
    for (int n = 0; n < num_south_polar_blocks_; ++n)
      emf_south_flag_[n] = BNDRY_COMPLETED;
    if (pmb->block_bcs[INNER_X2]==POLAR_BNDRY||pmb->block_bcs[OUTER_X2]==POLAR_BNDRY||
        pmb->block_bcs[INNER_X2]==POLAR_BNDRY_WEDGE||pmb->block_bcs[OUTER_X2]==POLAR_BNDRY_WEDGE)
      PolarSingleEMF();
  }
  return flag;
}<|MERGE_RESOLUTION|>--- conflicted
+++ resolved
@@ -1,24 +1,8 @@
 //========================================================================================
 // Athena++ astrophysical MHD code
-<<<<<<< HEAD
-// Copyright (C) 2014 James M. Stone  <jmstone@princeton.edu>
-//
-// This program is free software: you can redistribute and/or modify it under the terms
-// of the GNU General Public License (GPL) as published by the Free Software Foundation,
-// either version 3 of the License, or (at your option) any later version.
-//
-// This program is distributed in the hope that it will be useful, but WITHOUT ANY
-// WARRANTY; without even the implied warranty of MERCHANTABILITY or FITNESS FOR A
-// PARTICULAR PURPOSE.  See the GNU General Public License for more details.
-//
-// You should have received a copy of GNU GPL in the file LICENSE included in the code
-// distribution.  If not see <http://www.gnu.org/licenses/>.
-//======================================================================================
-=======
 // Copyright(C) 2014 James M. Stone <jmstone@princeton.edu> and other code contributors
 // Licensed under the 3-clause BSD License, see LICENSE file for details
 //========================================================================================
->>>>>>> e5c8ece4
 //! \file flux_correction_fc.cpp
 //  \brief functions that perform flux correction for FACE_CENTERED variables
 
@@ -54,26 +38,21 @@
 //! \fn int BoundaryValues::LoadEMFBoundaryBufferSameLevel(Real *buf,
 //                                                         const NeighborBlock& nb)
 //  \brief Set EMF correction buffers for sending to a block on the same level
-<<<<<<< HEAD
 // [JMSHI
 int BoundaryValues::LoadEMFBoundaryBufferSameLevel(Real *buf, const NeighborBlock& nb, const int step)
 //int BoundaryValues::LoadEMFBoundaryBufferSameLevel(Real *buf, const NeighborBlock& nb)
 //JMSHI]
-=======
-
-int BoundaryValues::LoadEMFBoundaryBufferSameLevel(Real *buf, const NeighborBlock& nb)
->>>>>>> e5c8ece4
 {
   MeshBlock *pmb=pmy_block_;
   AthenaArray<Real> &e1=pmb->pfield->e.x1e;
   AthenaArray<Real> &e2=pmb->pfield->e.x2e;
   AthenaArray<Real> &e3=pmb->pfield->e.x3e;
-
+//[JMSHI
   Real qomL = qshear_*Omega_0_*x1size_;
   AthenaArray<Real> &bx1=pmb->pfield->b.x1f;
   if (step == 2)
     AthenaArray<Real> &bx1=pmb->pfield->b1.x1f;
-
+//JMSHI]
   int p=0;
   if(nb.type==NEIGHBOR_FACE) {
     if(pmb->block_size.nx3 > 1) { // 3D
@@ -424,15 +403,10 @@
 //----------------------------------------------------------------------------------------
 //! \fn void BoundaryValues::SendEMFCorrection(void)
 //  \brief Restrict, pack and send the surace EMF to the coarse neighbor(s) if needed
-<<<<<<< HEAD
 // [JMSHI
 void BoundaryValues::SendEMFCorrection(int step)
 //void BoundaryValues::SendEMFCorrection(void)
 //JMSHI]
-=======
-
-void BoundaryValues::SendEMFCorrection(void)
->>>>>>> e5c8ece4
 {
   MeshBlock *pmb=pmy_block_;
 
