--- conflicted
+++ resolved
@@ -500,14 +500,10 @@
     if(nb.level==pmb->loc.level) {
       if((nb.type==NEIGHBOR_FACE)
       || ((nb.type==NEIGHBOR_EDGE) && (edge_flag_[nb.eid]==true)))
-<<<<<<< HEAD
         //[JMSHI
-        p=LoadEMFBoundaryBufferSameLevel(emfcor_send_[nb.bufid], nb, step);
+        p=LoadEMFBoundaryBufferSameLevel(bd_emfcor_.send[nb.bufid], nb, step);
         //p=LoadEMFBoundaryBufferSameLevel(emfcor_send_[nb.bufid], nb);
         //JMSHI]
-=======
-        p=LoadEMFBoundaryBufferSameLevel(bd_emfcor_.send[nb.bufid], nb);
->>>>>>> ef62f1ac
       else continue;
     }
     else if(nb.level==pmb->loc.level-1)
@@ -1198,7 +1194,7 @@
     Real div=1.0/(Real)nedge_fine_[n];
     //[JMSHI
     Real half_div=div;
-    NeighborBlock& nb=pmb->neighbor[n+6];
+    NeighborBlock& nb=neighbor[n+6];
     if(nb.shear) half_div=0.5;
     //JMSHI]
     // x1x2 edge (both 2D and 3D)
@@ -1250,28 +1246,6 @@
     if(block_bcs[INNER_X2]==POLAR_BNDRY||block_bcs[INNER_X2]==POLAR_BNDRY_WEDGE) {
       j=pmb->js;
       int nx3_half = (pmb->ke - pmb->ks + 1) / 2;
-<<<<<<< HEAD
-      if(pmb->block_size.nx3 > 1) {
-        for(int i=pmb->is; i<=pmb->ie; i++){
-          Real tote1=0.0;
-          for(int k=pmb->ks; k<=pmb->ke; k++) {
-            tote1+=e1(k,j,i);
-          }
-          Real e1a=tote1/double(pmb->ke-pmb->ks+1);
-      for(int k=pmb->ks; k<=pmb->ke+1; k++) {
-            e1(k,j,i)=e1a;
-          }
-        }
-        for(int i=pmb->is; i<=pmb->ie+1; i++){
-          for(int k=pmb->ks; k<=pmb->ke; k++) {
-            exc_(k)=e3(k,j,i);
-          }
-          for(int k=pmb->ks; k<=pmb->ke; k++) {
-            int k_shift = k;
-            k_shift += (k < (nx3_half+NGHOST) ? 1 : -1) * nx3_half;
-            e3(k,j,i)=exc_(k_shift);
-          }
-=======
       for(int i=pmb->is; i<=pmb->ie; i++){
         Real tote1=0.0;
         for(int k=pmb->ks; k<=pmb->ke; k++)
@@ -1287,7 +1261,6 @@
           int k_shift = k;
           k_shift += (k < (nx3_half+NGHOST) ? 1 : -1) * nx3_half;
           e3(k,j,i)=exc_(k_shift);
->>>>>>> ef62f1ac
         }
       }
     }
