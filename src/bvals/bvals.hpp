#ifndef BOUNDARY_VALUES_HPP
#define BOUNDARY_VALUES_HPP
//======================================================================================
// Athena++ astrophysical MHD code
// Copyright (C) 2014 James M. Stone  <jmstone@princeton.edu>
// See LICENSE file for full public license information.
//======================================================================================
//! \file bvals.hpp
//  \brief defines BoundaryValues class used for setting BCs on all data types
//======================================================================================

// C++ headers
#include <string>   // string

// Athena++ classes headers
#include "../athena.hpp"
#include "../athena_arrays.hpp"

// MPI headers
#ifdef MPI_PARALLEL
#include <mpi.h>
#endif

// forward declarations
class MeshBlock;
class Hydro;
class Field;
class ParameterInput;
class Coordinates;
struct FaceField;
struct NeighborBlock;
struct PolarNeighborBlock;

// identifiers for all 6 faces of a MeshBlock
enum BoundaryFace {FACE_UNDEF=-1, INNER_X1=0, OUTER_X1=1, INNER_X2=2, OUTER_X2=3,
  INNER_X3=4, OUTER_X3=5};

// identifiers for boundary conditions
// [JMSHI
//enum BoundaryFlag {BLOCK_BNDRY=-1, BNDRY_UNDEF=0, REFLECTING_BNDRY=1, OUTFLOW_BNDRY=2,
//  USER_BNDRY=3, PERIODIC_BNDRY=4, POLAR_BNDRY=5};
enum BoundaryFlag {BLOCK_BNDRY=-1, BNDRY_UNDEF=0, REFLECTING_BNDRY=1, OUTFLOW_BNDRY=2,
  USER_BNDRY=3, PERIODIC_BNDRY=4, POLAR_BNDRY=5, SHEAR_PERIODIC_BNDRY=6};
//JMSHI]

// identifiers for types of neighbor blocks
enum NeighborType {NEIGHBOR_NONE, NEIGHBOR_FACE, NEIGHBOR_EDGE, NEIGHBOR_CORNER};

// identifiers for status of MPI boundary communications
enum BoundaryStatus {BNDRY_WAITING, BNDRY_ARRIVED, BNDRY_COMPLETED};

// flags to mark which variables are reversed across polar boundary
static bool flip_across_pole_hydro[] = {false, false, true, true, false};
static bool flip_across_pole_field[] = {false, true, true};

//! \struct NeighborType
//  \brief data to describe MeshBlock neighbors
typedef struct NeighborIndexes {
  int ox1, ox2, ox3, fi1, fi2;
  enum NeighborType type;
  NeighborIndexes() {
    ox1=0; ox2=0; ox3=0; fi1=0; fi2=0;
    type=NEIGHBOR_NONE;
  }
} NeighborIndexes;

//-------------------- prototypes for all BC functions ---------------------------------
void ReflectInnerX1(MeshBlock *pmb, Coordinates *pco, AthenaArray<Real> &prim,
     FaceField &b, Real time, Real dt, int is, int ie, int js, int je, int ks, int ke);
void ReflectInnerX2(MeshBlock *pmb, Coordinates *pco, AthenaArray<Real> &prim,
     FaceField &b, Real time, Real dt, int is, int ie, int js, int je, int ks, int ke);
void ReflectInnerX3(MeshBlock *pmb, Coordinates *pco, AthenaArray<Real> &prim,
     FaceField &b, Real time, Real dt, int is, int ie, int js, int je, int ks, int ke);
void ReflectOuterX1(MeshBlock *pmb, Coordinates *pco, AthenaArray<Real> &prim,
     FaceField &b, Real time, Real dt, int is, int ie, int js, int je, int ks, int ke);
void ReflectOuterX2(MeshBlock *pmb, Coordinates *pco, AthenaArray<Real> &prim,
     FaceField &b, Real time, Real dt, int is, int ie, int js, int je, int ks, int ke);
void ReflectOuterX3(MeshBlock *pmb, Coordinates *pco, AthenaArray<Real> &prim,
     FaceField &b, Real time, Real dt, int is, int ie, int js, int je, int ks, int ke);

void OutflowInnerX1(MeshBlock *pmb, Coordinates *pco, AthenaArray<Real> &prim,
     FaceField &b, Real time, Real dt, int is, int ie, int js, int je, int ks, int ke);
void OutflowInnerX2(MeshBlock *pmb, Coordinates *pco, AthenaArray<Real> &prim,
     FaceField &b, Real time, Real dt, int is, int ie, int js, int je, int ks, int ke);
void OutflowInnerX3(MeshBlock *pmb, Coordinates *pco, AthenaArray<Real> &prim,
     FaceField &b, Real time, Real dt, int is, int ie, int js, int je, int ks, int ke);
void OutflowOuterX1(MeshBlock *pmb, Coordinates *pco, AthenaArray<Real> &prim,
     FaceField &b, Real time, Real dt, int is, int ie, int js, int je, int ks, int ke);
void OutflowOuterX2(MeshBlock *pmb, Coordinates *pco, AthenaArray<Real> &prim,
     FaceField &b, Real time, Real dt, int is, int ie, int js, int je, int ks, int ke);
void OutflowOuterX3(MeshBlock *pmb, Coordinates *pco, AthenaArray<Real> &prim,
     FaceField &b, Real time, Real dt, int is, int ie, int js, int je, int ks, int ke);

// function to return boundary flag given input string
enum BoundaryFlag GetBoundaryFlag(std::string input_string);

//[JMSHI
// Struct for describing blocks which touched the shearing-periodic boundaries
// For now, we caclulate the list info for every boundary blocks, which might
// cost some extra memory.
typedef struct ShearingBoundaryBlock {
  int *igidlist, *ilidlist, *irnklist, *ilevlist;
  int *ogidlist, *olidlist, *ornklist, *olevlist;
  bool inner, outer; //inner=true is inner blocks
} ShearingBoundaryBlock;

//JMSHI]

//--------------------------------------------------------------------------------------
//! \class BoundaryValues
//  \brief BVals data and functions

class BoundaryValues {
public:
  BoundaryValues(MeshBlock *pmb, ParameterInput *pin);
  ~BoundaryValues();

  static NeighborIndexes ni[56];
  static int bufid[56];

  void Initialize(void);
  void CheckBoundary(void);
<<<<<<< HEAD
  void StartReceivingForInit(void);
  //[JMSHI
  void StartReceivingAll(const int step);
  //void StartReceivingAll(void);
  //JMSHI]
  void ClearBoundaryForInit(void);
=======
  void StartReceivingForInit(bool cons_and_field);
  void StartReceivingAll(void);
  void ClearBoundaryForInit(bool cons_and_field);
>>>>>>> 1ec7613f
  void ClearBoundaryAll(void);
  void ApplyPhysicalBoundaries(AthenaArray<Real> &pdst, AthenaArray<Real> &cdst,
       FaceField &bfdst, AthenaArray<Real> &bcdst, const Real time, const Real dt);
  void ProlongateBoundaries(AthenaArray<Real> &pdst, AthenaArray<Real> &cdst,
       FaceField &bfdst, AthenaArray<Real> &bcdst, const Real time, const Real dt);

  int LoadHydroBoundaryBufferSameLevel(AthenaArray<Real> &src, Real *buf,
                                       const NeighborBlock& nb);
  int LoadHydroBoundaryBufferToCoarser(AthenaArray<Real> &src, Real *buf,
                                       const NeighborBlock& nb, bool cons);
  int LoadHydroBoundaryBufferToFiner(AthenaArray<Real> &src, Real *buf,
                                     const NeighborBlock& nb);
  void SendHydroBoundaryBuffers(AthenaArray<Real> &src, bool cons);
  void SetHydroBoundarySameLevel(AthenaArray<Real> &dst, Real *buf,
                                 const NeighborBlock& nb);
  void SetHydroBoundaryFromCoarser(Real *buf, const NeighborBlock& nb, bool cons);
  void SetHydroBoundaryFromFiner(AthenaArray<Real> &dst, Real *buf,
                                 const NeighborBlock& nb);
  bool ReceiveHydroBoundaryBuffers(AthenaArray<Real> &dst);
  void ReceiveHydroBoundaryBuffersWithWait(AthenaArray<Real> &dst, bool cons);
  void PolarSingleHydro(AthenaArray<Real> &dst);
  int LoadFieldBoundaryBufferSameLevel(FaceField &src, Real *buf,
                                       const NeighborBlock& nb);
  int LoadFieldBoundaryBufferToCoarser(FaceField &src, Real *buf,
                                       const NeighborBlock& nb);
  int LoadFieldBoundaryBufferToFiner(FaceField &src, Real *buf,
                                     const NeighborBlock& nb);
  void SendFieldBoundaryBuffers(FaceField &src);
  void SetFieldBoundarySameLevel(FaceField &dst, Real *buf, const NeighborBlock& nb);
  void SetFieldBoundaryFromCoarser(Real *buf, const NeighborBlock& nb);
  void SetFieldBoundaryFromFiner(FaceField &dst, Real *buf, const NeighborBlock& nb);
  bool ReceiveFieldBoundaryBuffers(FaceField &dst);
  void ReceiveFieldBoundaryBuffersWithWait(FaceField &dst);
  void PolarSingleField(FaceField &dst);

  void SendFluxCorrection(void);
  bool ReceiveFluxCorrection(void);

  //[JMSHI
  int LoadEMFBoundaryBufferSameLevel(Real *buf, const NeighborBlock& nb, const int step);
  //int LoadEMFBoundaryBufferSameLevel(Real *buf, const NeighborBlock& nb);
  int LoadEMFBoundaryBufferToCoarser(Real *buf, const NeighborBlock& nb);
  int LoadEMFBoundaryPolarBuffer(Real *buf, const PolarNeighborBlock &nb);
  void SendEMFCorrection(int step);
  //void SendEMFCorrection(void);
  //JMSHI]
  void SetEMFBoundarySameLevel(Real *buf, const NeighborBlock& nb);
  void SetEMFBoundaryFromFiner(Real *buf, const NeighborBlock& nb);
  void SetEMFBoundaryPolar(Real **buf_list, int num_bufs, bool north);
  void ClearCoarseEMFBoundary(void);
  void AverageEMFBoundary(void);
  void PolarSingleEMF(void);
  bool ReceiveEMFCorrection(void);
//[JMSHI
  //Hydro
  void LoadHydroShearing(AthenaArray<Real> &src, Real *buf, int nb);
  void SendHydroShearingboxBoundaryBuffersForInit(AthenaArray<Real> &src, bool cons);
  void SendHydroShearingboxBoundaryBuffers(AthenaArray<Real> &src, bool cons);

  void SetHydroShearingboxBoundarySameLevel(AthenaArray<Real> &dst, Real *buf, const int nb);
  bool ReceiveHydroShearingboxBoundaryBuffers(AthenaArray<Real> &dst);
  void ReceiveHydroShearingboxBoundaryBuffersWithWait(AthenaArray<Real> &dst, bool cons);
  void FindShearBlock(const int step);
  void RemapFlux(const int n, const int k, const int jinner, const int jouter, const int i, const Real eps, const AthenaArray<Real> &U, AthenaArray<Real> &Flux);
  //Field
  void LoadFieldShearing(FaceField &src, Real *buf, int nb);
  void SendFieldShearingboxBoundaryBuffersForInit(FaceField &src, bool cons);
  void SendFieldShearingboxBoundaryBuffers(FaceField &src, bool cons);
  void SetFieldShearingboxBoundarySameLevel(FaceField &dst, Real *buf, const int nb);
  bool ReceiveFieldShearingboxBoundaryBuffers(FaceField &dst);
  void ReceiveFieldShearingboxBoundaryBuffersWithWait(FaceField &dst, bool cons);
  void RemapFluxField(const int k, const int jinner, const int jouter, const int i, const Real eps, const AthenaArray<Real> &U, AthenaArray<Real> &Flux);
  // EMF
  void LoadEMFShearing(EdgeField &src, Real *buf, const int nb);
  void SendEMFShearingboxBoundaryCorrectionForInit(void);
  void SendEMFShearingboxBoundaryCorrection(void);
  void SetEMFShearingboxBoundarySameLevel(EdgeField &dst, Real *buf, const int nb);
  void ReceiveEMFShearingboxBoundaryCorrectionWithWait(void);
  bool ReceiveEMFShearingboxBoundaryCorrection(void);
  void RemapEMFShearingboxBoundary(void);
  void ClearEMFShearing(EdgeField &work);
  void RemapFluxEMF(const int k, const int jinner, const int jouter, const Real eps, const AthenaArray<Real> &U, AthenaArray<Real> &Flux);


//JMSHI]

private:
  MeshBlock *pmy_mblock_;  // ptr to MeshBlock containing this BVals

  int nface_, nedge_;
  bool edge_flag_[12];
  int nedge_fine_[12];
  bool firsttime_;

  enum BoundaryStatus hydro_flag_[56], field_flag_[56];
  enum BoundaryStatus flcor_flag_[6][2][2];
  enum BoundaryStatus emfcor_flag_[48];
  enum BoundaryStatus *emf_north_flag_;
  enum BoundaryStatus *emf_south_flag_;
  Real *hydro_send_[56],  *hydro_recv_[56];
  Real *field_send_[56],  *field_recv_[56];
  Real *flcor_send_[6],   *flcor_recv_[6][2][2];
  Real *emfcor_send_[48], *emfcor_recv_[48];
  Real **emf_north_send_, **emf_north_recv_;
  Real **emf_south_send_, **emf_south_recv_;
  AthenaArray<Real> sarea_[2];
  AthenaArray<Real> exc_;
  int num_north_polar_blocks_, num_south_polar_blocks_;

#ifdef MPI_PARALLEL
  MPI_Request req_hydro_send_[56],  req_hydro_recv_[56];
  MPI_Request req_field_send_[56],  req_field_recv_[56];
  MPI_Request req_flcor_send_[6],   req_flcor_recv_[6][2][2];
  MPI_Request req_emfcor_send_[48], req_emfcor_recv_[48];
  MPI_Request *req_emf_north_send_, *req_emf_north_recv_;
  MPI_Request *req_emf_south_send_, *req_emf_south_recv_;
#endif

  BValFunc_t BoundaryFunction_[6];

//[JMSHI
  ShearingBoundaryBlock shbb_; // shearing block properties: lists etc.
  Real x1size_,x2size_,x3size_; // mesh_size.x1max-mesh_size.x1min etc. [Lx,Ly,Lz]
  Real Omega_0_, qshear_; // orbital freq and shear rate
  int ShBoxCoord_; // shearcoordinate type: 1 = xy (default), 2 = xz
  Real ssize_; // # of ghost cells in x-z plane
  int joverlap_; // # of cells the shear runs over one block
  Real eps_; // fraction part of the shear
  int  send_inner_gid_[5], recv_inner_gid_[5]; // gid of meshblocks for communication
  int  send_inner_lid_[5], recv_inner_lid_[5]; // lid of meshblocks for communication
  int send_inner_rank_[5],recv_inner_rank_[5]; // rank of meshblocks for communication
  int  send_outer_gid_[5], recv_outer_gid_[5]; // gid of meshblocks for communication
  int  send_outer_lid_[5], recv_outer_lid_[5]; // lid of meshblocks for communication
  int send_outer_rank_[5],recv_outer_rank_[5]; // rank of meshblocks for communication

  // Hydro
  enum BoundaryStatus shbox_inner_hydro_flag_[4], shbox_outer_hydro_flag_[4];
  AthenaArray<Real>   shboxvar_inner_hydro_, shboxvar_outer_hydro_; // working arrays of remapped quantities
  AthenaArray<Real>   flx_inner_hydro_, flx_outer_hydro_; // flux from conservative remapping
  int  send_innersize_hydro_[4], recv_innersize_hydro_[4]; //MPI buffer sizes
  Real *send_innerbuf_hydro_[4], *recv_innerbuf_hydro_[4]; //MPI send and recv buffers
#ifdef MPI_PARALLEL
  MPI_Request rq_innersend_hydro_[4],  rq_innerrecv_hydro_[4];//MPI request for send and recv msgs
#endif
  int  send_outersize_hydro_[4], recv_outersize_hydro_[4]; //MPI buffer sizes
  Real *send_outerbuf_hydro_[4], *recv_outerbuf_hydro_[4]; //MPI send and recv buffers
#ifdef MPI_PARALLEL
  MPI_Request rq_outersend_hydro_[4],  rq_outerrecv_hydro_[4];//MPI request for send and recv msgs
#endif
  // Field
  enum BoundaryStatus shbox_inner_field_flag_[4], shbox_outer_field_flag_[4];
  FaceField shboxvar_inner_field_, shboxvar_outer_field_; // working arrays of remapped quantities
  FaceField flx_inner_field_, flx_outer_field_; // flux from conservative remapping
  int  send_innersize_field_[4], recv_innersize_field_[4]; //MPI buffer sizes
  Real *send_innerbuf_field_[4], *recv_innerbuf_field_[4]; //MPI send and recv buffers
#ifdef MPI_PARALLEL
  MPI_Request rq_innersend_field_[4],  rq_innerrecv_field_[4];//MPI request for send and recv msgs
#endif
  int  send_outersize_field_[4], recv_outersize_field_[4]; //MPI buffer sizes
  Real *send_outerbuf_field_[4], *recv_outerbuf_field_[4]; //MPI send and recv buffers
#ifdef MPI_PARALLEL
  MPI_Request rq_outersend_field_[4],  rq_outerrecv_field_[4];//MPI request for send and recv msgs
#endif
  // EMF correction
  enum BoundaryStatus shbox_inner_emf_flag_[5], shbox_outer_emf_flag_[5];
  EdgeField shboxvar_inner_emf_, shboxvar_outer_emf_; // working arrays of remapped quantities
  EdgeField shboxmap_inner_emf_, shboxmap_outer_emf_; // working arrays of remapped quantities
  EdgeField flx_inner_emf_, flx_outer_emf_; // flux from conservative remapping
  int  send_innersize_emf_[5], recv_innersize_emf_[5]; //MPI buffer sizes
  Real *send_innerbuf_emf_[5], *recv_innerbuf_emf_[5]; //MPI send and recv buffers
#ifdef MPI_PARALLEL
  MPI_Request rq_innersend_emf_[5],  rq_innerrecv_emf_[5];//MPI request for send and recv msgs
#endif
  int  send_outersize_emf_[5], recv_outersize_emf_[5]; //MPI buffer sizes
  Real *send_outerbuf_emf_[5], *recv_outerbuf_emf_[5]; //MPI send and recv buffers
#ifdef MPI_PARALLEL
  MPI_Request rq_outersend_emf_[5],  rq_outerrecv_emf_[5];//MPI request for send and recv msgs
#endif

//JMSHI]
  // temporary
  friend class Mesh;
};

unsigned int CreateBvalsMPITag(int lid, int phys, int bufid);
unsigned int CreateBufferID(int ox1, int ox2, int ox3, int fi1, int fi2);
int BufferID(int dim, bool multilevel);
int FindBufferID(int ox1, int ox2, int ox3, int fi1, int fi2, int bmax);

#endif // BOUNDARY_VALUES_HPP<|MERGE_RESOLUTION|>--- conflicted
+++ resolved
@@ -120,18 +120,15 @@
 
   void Initialize(void);
   void CheckBoundary(void);
-<<<<<<< HEAD
-  void StartReceivingForInit(void);
+  //void StartReceivingForInit(void);
+  void StartReceivingForInit(bool cons_and_field);
   //[JMSHI
   void StartReceivingAll(const int step);
   //void StartReceivingAll(void);
   //JMSHI]
-  void ClearBoundaryForInit(void);
-=======
-  void StartReceivingForInit(bool cons_and_field);
-  void StartReceivingAll(void);
+  //void ClearBoundaryForInit(void);
   void ClearBoundaryForInit(bool cons_and_field);
->>>>>>> 1ec7613f
+
   void ClearBoundaryAll(void);
   void ApplyPhysicalBoundaries(AthenaArray<Real> &pdst, AthenaArray<Real> &cdst,
        FaceField &bfdst, AthenaArray<Real> &bcdst, const Real time, const Real dt);
