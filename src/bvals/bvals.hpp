--- conflicted
+++ resolved
@@ -126,15 +126,9 @@
   void ClearBoundaryForInit(void);
   void ClearBoundaryAll(void);
   void ApplyPhysicalBoundaries(AthenaArray<Real> &pdst, AthenaArray<Real> &cdst,
-<<<<<<< HEAD
-                               FaceField &bfdst, AthenaArray<Real> &bcdst);
+       FaceField &bfdst, AthenaArray<Real> &bcdst, const Real time, const Real dt);
   void ProlongateBoundaries(AthenaArray<Real> &pdst, AthenaArray<Real> &cdst,
-                            FaceField &bfdst, AthenaArray<Real> &bcdst);
-=======
        FaceField &bfdst, AthenaArray<Real> &bcdst, const Real time, const Real dt);
-  void ProlongateBoundaries(AthenaArray<Real> &pdst, AthenaArray<Real> &cdst, 
-       FaceField &bfdst, AthenaArray<Real> &bcdst, const Real time, const Real dt);
->>>>>>> 8977c8d9
 
   int LoadHydroBoundaryBufferSameLevel(AthenaArray<Real> &src, Real *buf,
                                        const NeighborBlock& nb);
