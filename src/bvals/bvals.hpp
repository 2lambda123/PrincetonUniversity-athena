--- conflicted
+++ resolved
@@ -34,146 +34,11 @@
 class Coordinates;
 struct RegionSize;
 
-<<<<<<< HEAD
-// flags to mark which variables are reversed across polar boundary
-static bool flip_across_pole_hydro[] = {false, false, true, true, false};
-static bool flip_across_pole_field[] = {false, true, true};
-
-//----------------------------------------------------------------------------------------
-//! \struct NeighborBlock
-//  \brief neighbor rank, level, and ids
-
-typedef struct NeighborBlock {
-  int rank, level, gid, lid, ox1, ox2, ox3, fi1, fi2, bufid, eid, targetid;
-  enum NeighborType type;
-  enum BoundaryFace fid;
-  bool polar; // flag indicating boundary is across a pole
-  bool shear; // flag indicating boundary is attaching shearing periodic boundaries.
-  NeighborBlock() : rank(-1), level(-1), gid(-1), lid(-1), ox1(-1), ox2(-1), ox3(-1),
-                    fi1(-1), fi2(-1), bufid(-1), eid(-1), targetid(-1),
-                    type(NEIGHBOR_NONE), fid(FACE_UNDEF), polar(false), shear(false) {}
-  void SetNeighbor(int irank, int ilevel, int igid, int ilid, int iox1, int iox2,
-                   int iox3, enum NeighborType itype, int ibid, int itargetid,
-                   bool ipolar, bool ishear, int ifi1, int ifi2);
-} NeighborBlock;
-
-//----------------------------------------------------------------------------------------
-//! \struct PolarNeighborBlock
-//  \brief Struct for describing neighbors around pole at same radius and polar angle
-
-typedef struct PolarNeighborBlock {
-  int rank;    // MPI rank of neighbor
-  int lid;     // local ID of neighbor
-  int gid;     // global ID of neighbor
-  bool north;  // flag that is true for North pole and false for South pole
-} PolarNeighborBlock;
-
-//! \struct NeighborType
-//  \brief data to describe MeshBlock neighbors
-typedef struct NeighborIndexes {
-  int ox1, ox2, ox3, fi1, fi2;
-  enum NeighborType type;
-  NeighborIndexes() {
-    ox1=0; ox2=0; ox3=0; fi1=0; fi2=0;
-    type=NEIGHBOR_NONE;
-  }
-} NeighborIndexes;
-
-//! \struct BoundaryData
-//  \brief structure storing boundary information
-typedef struct BoundaryData {
-  int nbmax;
-  enum BoundaryStatus flag[56];
-  Real *send[56], *recv[56];
-#ifdef MPI_PARALLEL
-  MPI_Request req_send[56], req_recv[56];
-#endif
-} BoundaryData;
-
-
-//---------------------- prototypes for all BC functions ---------------------------------
-void ReflectInnerX1(MeshBlock *pmb, Coordinates *pco, AthenaArray<Real> &prim,
-                    FaceField &b, Real time, Real dt,
-                    int is, int ie, int js, int je, int ks, int ke, int ngh);
-void ReflectInnerX2(MeshBlock *pmb, Coordinates *pco, AthenaArray<Real> &prim,
-                    FaceField &b, Real time, Real dt,
-                    int is, int ie, int js, int je, int ks, int ke, int ngh);
-void ReflectInnerX3(MeshBlock *pmb, Coordinates *pco, AthenaArray<Real> &prim,
-                    FaceField &b, Real time, Real dt,
-                    int is, int ie, int js, int je, int ks, int ke, int ngh);
-void ReflectOuterX1(MeshBlock *pmb, Coordinates *pco, AthenaArray<Real> &prim,
-                    FaceField &b, Real time, Real dt,
-                    int is, int ie, int js, int je, int ks, int ke, int ngh);
-void ReflectOuterX2(MeshBlock *pmb, Coordinates *pco, AthenaArray<Real> &prim,
-                    FaceField &b, Real time, Real dt,
-                    int is, int ie, int js, int je, int ks, int ke, int ngh);
-void ReflectOuterX3(MeshBlock *pmb, Coordinates *pco, AthenaArray<Real> &prim,
-                    FaceField &b, Real time, Real dt,
-                    int is, int ie, int js, int je, int ks, int ke, int ngh);
-
-void OutflowInnerX1(MeshBlock *pmb, Coordinates *pco, AthenaArray<Real> &prim,
-                    FaceField &b, Real time, Real dt,
-                    int is, int ie, int js, int je, int ks, int ke, int ngh);
-void OutflowInnerX2(MeshBlock *pmb, Coordinates *pco, AthenaArray<Real> &prim,
-                    FaceField &b, Real time, Real dt,
-                    int is, int ie, int js, int je, int ks, int ke, int ngh);
-void OutflowInnerX3(MeshBlock *pmb, Coordinates *pco, AthenaArray<Real> &prim,
-                    FaceField &b, Real time, Real dt,
-                    int is, int ie, int js, int je, int ks, int ke, int ngh);
-void OutflowOuterX1(MeshBlock *pmb, Coordinates *pco, AthenaArray<Real> &prim,
-                    FaceField &b, Real time, Real dt,
-                    int is, int ie, int js, int je, int ks, int ke, int ngh);
-void OutflowOuterX2(MeshBlock *pmb, Coordinates *pco, AthenaArray<Real> &prim,
-                    FaceField &b, Real time, Real dt,
-                    int is, int ie, int js, int je, int ks, int ke, int ngh);
-void OutflowOuterX3(MeshBlock *pmb, Coordinates *pco, AthenaArray<Real> &prim,
-                    FaceField &b, Real time, Real dt,
-                    int is, int ie, int js, int je, int ks, int ke, int ngh);
-
-
-// begin fourth-order outflow BCs--------------------
-// Apply outflow boundary conditions to each step of the Field 4th order conversions
-void OutflowFaceFieldInnerX1(MeshBlock *pmb, Coordinates *pco, FaceField &b, int is,
-                             int ie, int js, int je, int ks, int ke);
-void OutflowFaceFieldOuterX1(MeshBlock *pmb, Coordinates *pco, FaceField &b, int is,
-                             int ie, int js, int je, int ks, int ke);
-void OutflowCellFieldInnerX1(MeshBlock *pmb, Coordinates *pco, AthenaArray<Real> &bc,
-                             int is, int ie, int js, int je, int ks, int ke);
-void OutflowCellFieldOuterX1(MeshBlock *pmb, Coordinates *pco, AthenaArray<Real> &bc,
-                             int is, int ie, int js, int je, int ks, int ke);
-void OutflowFaceFieldInnerX2(MeshBlock *pmb, Coordinates *pco, FaceField &b, int is,
-                             int ie, int js, int je, int ks, int ke);
-void OutflowFaceFieldOuterX2(MeshBlock *pmb, Coordinates *pco, FaceField &b, int is,
-                             int ie, int js, int je, int ks, int ke);
-void OutflowCellFieldInnerX2(MeshBlock *pmb, Coordinates *pco, AthenaArray<Real> &bc,
-                             int is, int ie, int js, int je, int ks, int ke);
-void OutflowCellFieldOuterX2(MeshBlock *pmb, Coordinates *pco, AthenaArray<Real> &bc,
-                             int is, int ie, int js, int je, int ks, int ke);
-
-void PolarWedgeInnerX2(MeshBlock *pmb, Coordinates *pco, AthenaArray<Real> &prim,
-                    FaceField &b, Real time, Real dt,
-                    int is, int ie, int js, int je, int ks, int ke, int ngh);
-void PolarWedgeOuterX2(MeshBlock *pmb, Coordinates *pco, AthenaArray<Real> &prim,
-                    FaceField &b, Real time, Real dt,
-                    int is, int ie, int js, int je, int ks, int ke, int ngh);
-
-
-// function to return boundary flag given input string
-enum BoundaryFlag GetBoundaryFlag(std::string input_string);
-
-// Struct for describing blocks which touched the shearing-periodic boundaries
-typedef struct ShearingBoundaryBlock {
-  int *igidlist, *ilidlist, *irnklist, *ilevlist;
-  int *ogidlist, *olidlist, *ornklist, *olevlist;
-  bool inner, outer; // inner=true if inner blocks
-} ShearingBoundaryBlock;
-=======
 // free functions to return boundary flag given input string, and vice versa
 BoundaryFlag GetBoundaryFlag(const std::string& input_string);
 std::string GetBoundaryString(BoundaryFlag input_flag);
 // + confirming that the MeshBlock's boundaries are all valid selections
 void CheckBoundaryFlag(BoundaryFlag block_flag, CoordinateDirection dir);
->>>>>>> b3456ce4
 
 //----------------------------------------------------------------------------------------
 //! \class BoundaryBase
@@ -234,18 +99,31 @@
   BoundaryValues(MeshBlock *pmb, BoundaryFlag *input_bcs, ParameterInput *pin);
   ~BoundaryValues();
 
-<<<<<<< HEAD
-  void InitBoundaryData(BoundaryData &bd, enum BoundaryType type);
-  void DestroyBoundaryData(BoundaryData &bd);
-  void Initialize(void);
-  void CheckBoundary(void);
-  void StartReceivingForInit(bool cons_and_field);
-  // time: pmesh->time+dtstep, where dtstep is the delta t for current step
-  void StartReceivingAll(const Real time);
-  void ClearBoundaryForInit(bool cons_and_field);
-  void ClearBoundaryAll(void);
-  void ApplyPhysicalBoundaries(AthenaArray<Real> &pdst, AthenaArray<Real> &cdst,
-       FaceField &bfdst, AthenaArray<Real> &bcdst, const Real time, const Real dt);
+  // variable-length arrays of references to BoundaryVariable instances
+  // containing all BoundaryVariable instances:
+  std::vector<BoundaryVariable *> bvars;
+  // subset of bvars that are exchanged in the main TimeIntegratorTaskList
+  std::vector<BoundaryVariable *> bvars_main_int;
+
+  // inherited functions (interface shared with BoundaryVariable objects):
+  // ------
+  // called before time-stepper:
+  void SetupPersistentMPI() final; // setup MPI requests
+
+  // called before and during time-stepper:
+  void StartReceiving(BoundaryCommSubset phase) final;
+  void ClearBoundary(BoundaryCommSubset phase) final;
+
+  void StartReceivingShear(BoundaryCommSubset phase) final;
+  void ComputeShear(const Real time) final;
+
+  // non-inhertied / unique functions (do not exist in BoundaryVariable objects):
+  // (these typically involve a coupled interaction of boundary variable/quantities)
+  // ------
+  void ApplyPhysicalBoundaries(const Real time, const Real dt);
+  void ProlongateBoundaries(const Real time, const Real dt);
+
+
   // begin fourth-order physical boundary conditions
   void ApplyPhysicalBoundariesConserved(AthenaArray<Real> &pdst, AthenaArray<Real> &cdst,
                                         FaceField &bfdst, AthenaArray<Real> &bcdst,
@@ -253,95 +131,10 @@
   void ApplyPhysicalBoundariesFaceField(FaceField &bfdst);
   void ApplyPhysicalBoundariesCellField(AthenaArray<Real> &bcdst);
   // end fourth-order physical boundary conditions
-  void ProlongateBoundaries(AthenaArray<Real> &pdst, AthenaArray<Real> &cdst,
-       FaceField &bfdst, AthenaArray<Real> &bcdst, const Real time, const Real dt);
-
-  int LoadCellCenteredBoundaryBufferSameLevel(AthenaArray<Real> &src,
-                      int ns, int ne, Real *buf, const NeighborBlock& nb);
-  int LoadCellCenteredBoundaryBufferToCoarser(AthenaArray<Real> &src,
-      int ns, int ne, Real *buf, AthenaArray<Real> &cbuf, const NeighborBlock& nb);
-  int LoadCellCenteredBoundaryBufferToFiner(AthenaArray<Real> &src,
-                      int ns, int ne, Real *buf, const NeighborBlock& nb);
-  void SendCellCenteredBoundaryBuffers(AthenaArray<Real> &src,
-                                       enum CCBoundaryType type);
-  void SetCellCenteredBoundarySameLevel(AthenaArray<Real> &dst, int ns, int ne,
-                                  Real *buf, const NeighborBlock& nb, bool *flip);
-  void SetCellCenteredBoundaryFromCoarser(int ns, int ne, Real *buf,
-                      AthenaArray<Real> &cbuf, const NeighborBlock& nb, bool *flip);
-  void SetCellCenteredBoundaryFromFiner(AthenaArray<Real> &dst, int ns, int ne,
-                                  Real *buf, const NeighborBlock& nb, bool *flip);
-  bool ReceiveCellCenteredBoundaryBuffers(AthenaArray<Real> &dst,
-                                          enum CCBoundaryType type);
-  void ReceiveCellCenteredBoundaryBuffersWithWait(AthenaArray<Real> &dst,
-                                           enum CCBoundaryType type);
-  void PolarSingleCellCentered(AthenaArray<Real> &dst, int ns, int ne);
-
-  int LoadFieldBoundaryBufferSameLevel(FaceField &src, Real *buf,
-                                       const NeighborBlock& nb);
-  int LoadFieldBoundaryBufferToCoarser(FaceField &src, Real *buf,
-                                       const NeighborBlock& nb);
-  int LoadFieldBoundaryBufferToFiner(FaceField &src, Real *buf,
-                                     const NeighborBlock& nb);
-  void SendFieldBoundaryBuffers(FaceField &src);
-  void SetFieldBoundarySameLevel(FaceField &dst, Real *buf, const NeighborBlock& nb);
-  void SetFieldBoundaryFromCoarser(Real *buf, const NeighborBlock& nb);
-  void SetFieldBoundaryFromFiner(FaceField &dst, Real *buf, const NeighborBlock& nb);
-  bool ReceiveFieldBoundaryBuffers(FaceField &dst);
-  void ReceiveFieldBoundaryBuffersWithWait(FaceField &dst);
-  void PolarSingleField(FaceField &dst);
-  void PolarAxisFieldAverage(FaceField &dst);
-
-  void SendFluxCorrection(enum FluxCorrectionType type);
-  bool ReceiveFluxCorrection(enum FluxCorrectionType type);
-
-  int LoadEMFBoundaryBufferSameLevel(Real *buf, const NeighborBlock& nb);
-  int LoadEMFBoundaryBufferToCoarser(Real *buf, const NeighborBlock& nb);
-  int LoadEMFBoundaryPolarBuffer(Real *buf, const PolarNeighborBlock &nb);
-  void SendEMFCorrection(void);
-  void SetEMFBoundarySameLevel(Real *buf, const NeighborBlock& nb);
-  void SetEMFBoundaryFromFiner(Real *buf, const NeighborBlock& nb);
-  void SetEMFBoundaryPolar(Real **buf_list, int num_bufs, bool north);
-  void ClearCoarseEMFBoundary(void);
-  void AverageEMFBoundary(void);
-  void PolarSingleEMF(void);
-  bool ReceiveEMFCorrection(void);
-
-  // Shearingbox Hydro
-  void LoadHydroShearing(AthenaArray<Real> &src, Real *buf, int nb);
-  void SendHydroShearingboxBoundaryBuffersForInit(AthenaArray<Real> &src, bool cons);
-  void SendHydroShearingboxBoundaryBuffers(AthenaArray<Real> &src, bool cons);
-
-  void SetHydroShearingboxBoundarySameLevel(AthenaArray<Real> &dst, Real *buf,
-                                            const int nb);
-  bool ReceiveHydroShearingboxBoundaryBuffers(AthenaArray<Real> &dst);
-=======
-  // variable-length arrays of references to BoundaryVariable instances
-  // containing all BoundaryVariable instances:
-  std::vector<BoundaryVariable *> bvars;
-  // subset of bvars that are exchanged in the main TimeIntegratorTaskList
-  std::vector<BoundaryVariable *> bvars_main_int;
-
-  // inherited functions (interface shared with BoundaryVariable objects):
-  // ------
-  // called before time-stepper:
-  void SetupPersistentMPI() final; // setup MPI requests
-
-  // called before and during time-stepper:
-  void StartReceiving(BoundaryCommSubset phase) final;
-  void ClearBoundary(BoundaryCommSubset phase) final;
-
-  void StartReceivingShear(BoundaryCommSubset phase) final;
-  void ComputeShear(const Real time) final;
-
-  // non-inhertied / unique functions (do not exist in BoundaryVariable objects):
-  // (these typically involve a coupled interaction of boundary variable/quantities)
-  // ------
-  void ApplyPhysicalBoundaries(const Real time, const Real dt);
-  void ProlongateBoundaries(const Real time, const Real dt);
+
 
   // compute the shear at each integrator stage
   // TODO(felker): consider making this fn private again if calling within StartRecv()
->>>>>>> b3456ce4
   void FindShearBlock(const Real time);
 
   // safety check of user's boundary fns in Mesh::Initialize before SetupPersistentMPI()
