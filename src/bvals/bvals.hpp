#ifndef BOUNDARY_VALUES_HPP
#define BOUNDARY_VALUES_HPP
//========================================================================================
// Athena++ astrophysical MHD code
// Copyright(C) 2014 James M. Stone <jmstone@princeton.edu> and other code contributors
// Licensed under the 3-clause BSD License, see LICENSE file for details
//========================================================================================
//! \file bvals.hpp
//  \brief defines BoundaryValues class used for setting BCs on all data types

// C++ headers
#include <string>   // string

// Athena++ classes headers
#include "../athena.hpp"
#include "../athena_arrays.hpp"

// MPI headers
#ifdef MPI_PARALLEL
#include <mpi.h>
#endif

// forward declarations
class MeshBlock;
class Hydro;
class Field;
class ParameterInput;
class Coordinates;
struct FaceField;
struct NeighborBlock;
struct PolarNeighborBlock;

// identifiers for all 6 faces of a MeshBlock
enum BoundaryFace {FACE_UNDEF=-1, INNER_X1=0, OUTER_X1=1, INNER_X2=2, OUTER_X2=3,
  INNER_X3=4, OUTER_X3=5};

// identifiers for boundary conditions
// [JMSHI
//enum BoundaryFlag {BLOCK_BNDRY=-1, BNDRY_UNDEF=0, REFLECTING_BNDRY=1, OUTFLOW_BNDRY=2,
//  USER_BNDRY=3, PERIODIC_BNDRY=4, POLAR_BNDRY=5};
enum BoundaryFlag {BLOCK_BNDRY=-1, BNDRY_UNDEF=0, REFLECTING_BNDRY=1, OUTFLOW_BNDRY=2,
  USER_BNDRY=3, PERIODIC_BNDRY=4, POLAR_BNDRY=5, POLAR_BNDRY_WEDGE=6, SHEAR_PERIODIC_BNDRY=7};
//JMSHI]

// identifiers for types of neighbor blocks
enum NeighborType {NEIGHBOR_NONE, NEIGHBOR_FACE, NEIGHBOR_EDGE, NEIGHBOR_CORNER};

// identifiers for status of MPI boundary communications
enum BoundaryStatus {BNDRY_WAITING, BNDRY_ARRIVED, BNDRY_COMPLETED};

// flags to mark which variables are reversed across polar boundary
static bool flip_across_pole_hydro[] = {false, false, true, true, false};
static bool flip_across_pole_field[] = {false, true, true};

//! \struct NeighborType
//  \brief data to describe MeshBlock neighbors
typedef struct NeighborIndexes {
  int ox1, ox2, ox3, fi1, fi2;
  enum NeighborType type;
  NeighborIndexes() {
    ox1=0; ox2=0; ox3=0; fi1=0; fi2=0;
    type=NEIGHBOR_NONE;
  }
} NeighborIndexes;

//---------------------- prototypes for all BC functions ---------------------------------
void ReflectInnerX1(MeshBlock *pmb, Coordinates *pco, AthenaArray<Real> &prim,
     FaceField &b, Real time, Real dt, int is, int ie, int js, int je, int ks, int ke);
void ReflectInnerX2(MeshBlock *pmb, Coordinates *pco, AthenaArray<Real> &prim,
     FaceField &b, Real time, Real dt, int is, int ie, int js, int je, int ks, int ke);
void ReflectInnerX3(MeshBlock *pmb, Coordinates *pco, AthenaArray<Real> &prim,
     FaceField &b, Real time, Real dt, int is, int ie, int js, int je, int ks, int ke);
void ReflectOuterX1(MeshBlock *pmb, Coordinates *pco, AthenaArray<Real> &prim,
     FaceField &b, Real time, Real dt, int is, int ie, int js, int je, int ks, int ke);
void ReflectOuterX2(MeshBlock *pmb, Coordinates *pco, AthenaArray<Real> &prim,
     FaceField &b, Real time, Real dt, int is, int ie, int js, int je, int ks, int ke);
void ReflectOuterX3(MeshBlock *pmb, Coordinates *pco, AthenaArray<Real> &prim,
     FaceField &b, Real time, Real dt, int is, int ie, int js, int je, int ks, int ke);

void OutflowInnerX1(MeshBlock *pmb, Coordinates *pco, AthenaArray<Real> &prim,
     FaceField &b, Real time, Real dt, int is, int ie, int js, int je, int ks, int ke);
void OutflowInnerX2(MeshBlock *pmb, Coordinates *pco, AthenaArray<Real> &prim,
     FaceField &b, Real time, Real dt, int is, int ie, int js, int je, int ks, int ke);
void OutflowInnerX3(MeshBlock *pmb, Coordinates *pco, AthenaArray<Real> &prim,
     FaceField &b, Real time, Real dt, int is, int ie, int js, int je, int ks, int ke);
void OutflowOuterX1(MeshBlock *pmb, Coordinates *pco, AthenaArray<Real> &prim,
     FaceField &b, Real time, Real dt, int is, int ie, int js, int je, int ks, int ke);
void OutflowOuterX2(MeshBlock *pmb, Coordinates *pco, AthenaArray<Real> &prim,
     FaceField &b, Real time, Real dt, int is, int ie, int js, int je, int ks, int ke);
void OutflowOuterX3(MeshBlock *pmb, Coordinates *pco, AthenaArray<Real> &prim,
     FaceField &b, Real time, Real dt, int is, int ie, int js, int je, int ks, int ke);

void PolarWedgeInnerX2(MeshBlock *pmb, Coordinates *pco, AthenaArray<Real> &prim,
     FaceField &b, Real time, Real dt, int is, int ie, int js, int je, int ks, int ke);
void PolarWedgeOuterX2(MeshBlock *pmb, Coordinates *pco, AthenaArray<Real> &prim,
     FaceField &b, Real time, Real dt, int is, int ie, int js, int je, int ks, int ke);


// function to return boundary flag given input string
enum BoundaryFlag GetBoundaryFlag(std::string input_string);

//[JMSHI
// Struct for describing blocks which touched the shearing-periodic boundaries
// For now, we caclulate the list info for every boundary blocks, which might
// cost some extra memory.
typedef struct ShearingBoundaryBlock {
  int *igidlist, *ilidlist, *irnklist, *ilevlist;
  int *ogidlist, *olidlist, *ornklist, *olevlist;
  bool inner, outer; //inner=true is inner blocks
} ShearingBoundaryBlock;

//JMSHI]

//----------------------------------------------------------------------------------------
//! \class BoundaryValues
//  \brief BVals data and functions

class BoundaryValues {
public:
  BoundaryValues(MeshBlock *pmb, ParameterInput *pin);
  ~BoundaryValues();

  static NeighborIndexes ni[56];
  static int bufid[56];

  void Initialize(void);
  void CheckBoundary(void);
  //void StartReceivingForInit(void);
  void StartReceivingForInit(bool cons_and_field);
  //[JMSHI
  void StartReceivingAll(const int step);
  //void StartReceivingAll(void);
  //JMSHI]
  //void ClearBoundaryForInit(void);
  void ClearBoundaryForInit(bool cons_and_field);

  void ClearBoundaryAll(void);
  void ApplyPhysicalBoundaries(AthenaArray<Real> &pdst, AthenaArray<Real> &cdst,
       FaceField &bfdst, AthenaArray<Real> &bcdst, const Real time, const Real dt);
  void ProlongateBoundaries(AthenaArray<Real> &pdst, AthenaArray<Real> &cdst,
       FaceField &bfdst, AthenaArray<Real> &bcdst, const Real time, const Real dt);

<<<<<<< HEAD
  int LoadHydroBoundaryBufferSameLevel(AthenaArray<Real> &src, Real *buf,
                                       const NeighborBlock& nb);
  int LoadHydroBoundaryBufferToCoarser(AthenaArray<Real> &src, Real *buf,
                                       const NeighborBlock& nb, bool cons);
  int LoadHydroBoundaryBufferToFiner(AthenaArray<Real> &src, Real *buf,
                                     const NeighborBlock& nb);
  void SendHydroBoundaryBuffers(AthenaArray<Real> &src, bool cons);
  void SetHydroBoundarySameLevel(AthenaArray<Real> &dst, Real *buf,
                                 const NeighborBlock& nb);
  void SetHydroBoundaryFromCoarser(Real *buf, const NeighborBlock& nb, bool cons);
  void SetHydroBoundaryFromFiner(AthenaArray<Real> &dst, Real *buf,
                                 const NeighborBlock& nb);
  bool ReceiveHydroBoundaryBuffers(AthenaArray<Real> &dst);
  void ReceiveHydroBoundaryBuffersWithWait(AthenaArray<Real> &dst, bool cons);
  void PolarSingleHydro(AthenaArray<Real> &dst);
=======
  int LoadCellCenteredBoundaryBufferSameLevel(AthenaArray<Real> &src,
                      int ns, int ne, Real *buf, const NeighborBlock& nb);
  int LoadCellCenteredBoundaryBufferToCoarser(AthenaArray<Real> &src,
      int ns, int ne, Real *buf, AthenaArray<Real> &cbuf, const NeighborBlock& nb);
  int LoadCellCenteredBoundaryBufferToFiner(AthenaArray<Real> &src,
                      int ns, int ne, Real *buf, const NeighborBlock& nb);
  void SendCellCenteredBoundaryBuffers(AthenaArray<Real> &src,
                                       enum CCBoundaryType type);
  void SetCellCenteredBoundarySameLevel(AthenaArray<Real> &dst, int ns, int ne,
                                  Real *buf, const NeighborBlock& nb, bool *flip);
  void SetCellCenteredBoundaryFromCoarser(int ns, int ne, Real *buf,
                      AthenaArray<Real> &cbuf, const NeighborBlock& nb, bool *flip);
  void SetCellCenteredBoundaryFromFiner(AthenaArray<Real> &dst, int ns, int ne,
                                  Real *buf, const NeighborBlock& nb, bool *flip);
  bool ReceiveCellCenteredBoundaryBuffers(AthenaArray<Real> &dst,
                                          enum CCBoundaryType type);
  void ReceiveCellCenteredBoundaryBuffersWithWait(AthenaArray<Real> &dst,
                                           enum CCBoundaryType type);
  void PolarSingleCellCentered(AthenaArray<Real> &dst, int ns, int ne);

>>>>>>> c5019170
  int LoadFieldBoundaryBufferSameLevel(FaceField &src, Real *buf,
                                       const NeighborBlock& nb);
  int LoadFieldBoundaryBufferToCoarser(FaceField &src, Real *buf,
                                       const NeighborBlock& nb);
  int LoadFieldBoundaryBufferToFiner(FaceField &src, Real *buf,
                                     const NeighborBlock& nb);
  void SendFieldBoundaryBuffers(FaceField &src);
  void SetFieldBoundarySameLevel(FaceField &dst, Real *buf, const NeighborBlock& nb);
  void SetFieldBoundaryFromCoarser(Real *buf, const NeighborBlock& nb);
  void SetFieldBoundaryFromFiner(FaceField &dst, Real *buf, const NeighborBlock& nb);
  bool ReceiveFieldBoundaryBuffers(FaceField &dst);
  void ReceiveFieldBoundaryBuffersWithWait(FaceField &dst);
  void PolarSingleField(FaceField &dst);

  void SendFluxCorrection(enum FluxCorrectionType type);
  bool ReceiveFluxCorrection(enum FluxCorrectionType type);

  //[JMSHI
  int LoadEMFBoundaryBufferSameLevel(Real *buf, const NeighborBlock& nb, const int step);
  //int LoadEMFBoundaryBufferSameLevel(Real *buf, const NeighborBlock& nb);
  int LoadEMFBoundaryBufferToCoarser(Real *buf, const NeighborBlock& nb);
  int LoadEMFBoundaryPolarBuffer(Real *buf, const PolarNeighborBlock &nb);
  void SendEMFCorrection(int step);
  //void SendEMFCorrection(void);
  //JMSHI]
  void SetEMFBoundarySameLevel(Real *buf, const NeighborBlock& nb);
  void SetEMFBoundaryFromFiner(Real *buf, const NeighborBlock& nb);
  void SetEMFBoundaryPolar(Real **buf_list, int num_bufs, bool north);
  void ClearCoarseEMFBoundary(void);
  void AverageEMFBoundary(void);
  void PolarSingleEMF(void);
  bool ReceiveEMFCorrection(void);
//[JMSHI
  //Hydro
  void LoadHydroShearing(AthenaArray<Real> &src, Real *buf, int nb);
  void SendHydroShearingboxBoundaryBuffersForInit(AthenaArray<Real> &src, bool cons);
  void SendHydroShearingboxBoundaryBuffers(AthenaArray<Real> &src, bool cons);

  void SetHydroShearingboxBoundarySameLevel(AthenaArray<Real> &dst, Real *buf,
                                            const int nb);
  bool ReceiveHydroShearingboxBoundaryBuffers(AthenaArray<Real> &dst);
  void ReceiveHydroShearingboxBoundaryBuffersWithWait(AthenaArray<Real> &dst,
                                                      bool cons);
  void FindShearBlock(const int step);
  void RemapFlux(const int n, const int k, const int jinner, const int jouter,
                 const int i, const Real eps, const AthenaArray<Real> &U,
                 AthenaArray<Real> &Flux);
  //Field
  void LoadFieldShearing(FaceField &src, Real *buf, int nb);
  void SendFieldShearingboxBoundaryBuffersForInit(FaceField &src, bool cons);
  void SendFieldShearingboxBoundaryBuffers(FaceField &src, bool cons);
  void SetFieldShearingboxBoundarySameLevel(FaceField &dst, Real *buf, const int nb);
  bool ReceiveFieldShearingboxBoundaryBuffers(FaceField &dst);
  void ReceiveFieldShearingboxBoundaryBuffersWithWait(FaceField &dst, bool cons);
  void RemapFluxField(const int k, const int jinner, const int jouter, const int i,
                      const Real eps, const AthenaArray<Real> &U,
                      AthenaArray<Real> &Flux);
  // EMF
  void LoadEMFShearing(EdgeField &src, Real *buf, const int nb);
  void SendEMFShearingboxBoundaryCorrectionForInit(void);
  void SendEMFShearingboxBoundaryCorrection(void);
  void SetEMFShearingboxBoundarySameLevel(EdgeField &dst, Real *buf, const int nb);
  void ReceiveEMFShearingboxBoundaryCorrectionWithWait(void);
  bool ReceiveEMFShearingboxBoundaryCorrection(void);
  void RemapEMFShearingboxBoundary(void);
  void ClearEMFShearing(EdgeField &work);
  void RemapFluxEMF(const int k, const int jinner, const int jouter, const Real eps,
                    const AthenaArray<Real> &U, AthenaArray<Real> &Flux);

  // misc
  void GetTimeIntegratorWeight(ParameterInput *pin);
//JMSHI]

private:
  MeshBlock *pmy_block_;  // ptr to MeshBlock containing this BVals

  int nface_, nedge_;
  bool edge_flag_[12];
  int nedge_fine_[12];
  bool firsttime_;

  enum BoundaryStatus hydro_flag_[56], field_flag_[56];
  enum BoundaryStatus flcor_flag_[6][2][2];
  enum BoundaryStatus emfcor_flag_[48];
  enum BoundaryStatus *emf_north_flag_;
  enum BoundaryStatus *emf_south_flag_;
  Real *hydro_send_[56],  *hydro_recv_[56];
  Real *field_send_[56],  *field_recv_[56];
  Real *flcor_send_[6],   *flcor_recv_[6][2][2];
  Real *emfcor_send_[48], *emfcor_recv_[48];
  Real **emf_north_send_, **emf_north_recv_;
  Real **emf_south_send_, **emf_south_recv_;
  AthenaArray<Real> sarea_[2];
  AthenaArray<Real> exc_;
  int num_north_polar_blocks_, num_south_polar_blocks_;

#ifdef MPI_PARALLEL
  MPI_Request req_hydro_send_[56],  req_hydro_recv_[56];
  MPI_Request req_field_send_[56],  req_field_recv_[56];
  MPI_Request req_flcor_send_[6],   req_flcor_recv_[6][2][2];
  MPI_Request req_emfcor_send_[48], req_emfcor_recv_[48];
  MPI_Request *req_emf_north_send_, *req_emf_north_recv_;
  MPI_Request *req_emf_south_send_, *req_emf_south_recv_;
#endif

  BValFunc_t BoundaryFunction_[6];

//[JMSHI
  Real wghts_[MAX_NSTEP];        // integrator weight factor for given step
  Real nsteps_;                 // total number of substeps of integrator
  ShearingBoundaryBlock shbb_;  // shearing block properties: lists etc.
  Real x1size_,x2size_,x3size_; // mesh_size.x1max-mesh_size.x1min etc. [Lx,Ly,Lz]
  Real Omega_0_, qshear_;       // orbital freq and shear rate
  int ShBoxCoord_;              // shearcoordinate type: 1 = xy (default), 2 = xz
  int joverlap_;                // # of cells the shear runs over one block
  Real ssize_;                  // # of ghost cells in x-z plane
  Real eps_;                    // fraction part of the shear
  int  send_inner_gid_[5], recv_inner_gid_[5]; // gid of meshblocks for communication
  int  send_inner_lid_[5], recv_inner_lid_[5]; // lid of meshblocks for communication
  int send_inner_rank_[5],recv_inner_rank_[5]; // rank of meshblocks for communication
  int  send_outer_gid_[5], recv_outer_gid_[5]; // gid of meshblocks for communication
  int  send_outer_lid_[5], recv_outer_lid_[5]; // lid of meshblocks for communication
  int send_outer_rank_[5],recv_outer_rank_[5]; // rank of meshblocks for communication

  // Hydro
  enum BoundaryStatus shbox_inner_hydro_flag_[4], shbox_outer_hydro_flag_[4];
  AthenaArray<Real>  shboxvar_inner_hydro_, shboxvar_outer_hydro_; //working arrays of remapped quantities
  AthenaArray<Real>  flx_inner_hydro_, flx_outer_hydro_;   // flux from conservative remapping
  int  send_innersize_hydro_[4], recv_innersize_hydro_[4]; // buffer sizes
  Real *send_innerbuf_hydro_[4], *recv_innerbuf_hydro_[4]; // send and recv buffers
#ifdef MPI_PARALLEL
  MPI_Request rq_innersend_hydro_[4], rq_innerrecv_hydro_[4]; // MPI request for send and recv msgs
#endif
  int  send_outersize_hydro_[4], recv_outersize_hydro_[4]; // buffer sizes
  Real *send_outerbuf_hydro_[4], *recv_outerbuf_hydro_[4]; // send and recv buffers
#ifdef MPI_PARALLEL
  MPI_Request rq_outersend_hydro_[4], rq_outerrecv_hydro_[4]; // MPI request for send and recv msgs
#endif
  // Field
  enum BoundaryStatus shbox_inner_field_flag_[4], shbox_outer_field_flag_[4];
  FaceField shboxvar_inner_field_, shboxvar_outer_field_; // working arrays of remapped quantities
  FaceField flx_inner_field_, flx_outer_field_; // flux from conservative remapping
  int  send_innersize_field_[4], recv_innersize_field_[4]; // buffer sizes
  Real *send_innerbuf_field_[4], *recv_innerbuf_field_[4]; // send and recv buffers
#ifdef MPI_PARALLEL
  MPI_Request rq_innersend_field_[4], rq_innerrecv_field_[4];// MPI request for send and recv msgs
#endif
  int  send_outersize_field_[4], recv_outersize_field_[4]; // buffer sizes
  Real *send_outerbuf_field_[4], *recv_outerbuf_field_[4]; // send and recv buffers
#ifdef MPI_PARALLEL
  MPI_Request rq_outersend_field_[4], rq_outerrecv_field_[4];//MPI request for send and recv msgs
#endif
  // EMF correction
  enum BoundaryStatus shbox_inner_emf_flag_[5], shbox_outer_emf_flag_[5];
  EdgeField shboxvar_inner_emf_, shboxvar_outer_emf_; // working arrays of remapped quantities
  EdgeField shboxmap_inner_emf_, shboxmap_outer_emf_; // working arrays of remapped quantities
  EdgeField flx_inner_emf_, flx_outer_emf_; // flux from conservative remapping
  int  send_innersize_emf_[5], recv_innersize_emf_[5]; // buffer sizes
  Real *send_innerbuf_emf_[5], *recv_innerbuf_emf_[5]; // send and recv buffers
#ifdef MPI_PARALLEL
  MPI_Request rq_innersend_emf_[5],  rq_innerrecv_emf_[5];// MPI request for send and recv msgs
#endif
  int  send_outersize_emf_[5], recv_outersize_emf_[5]; // buffer sizes
  Real *send_outerbuf_emf_[5], *recv_outerbuf_emf_[5]; // send and recv buffers
#ifdef MPI_PARALLEL
  MPI_Request rq_outersend_emf_[5],  rq_outerrecv_emf_[5];// MPI request for send and recv msgs
#endif

//JMSHI]
  // temporary
  friend class Mesh;
};

unsigned int CreateBvalsMPITag(int lid, int phys, int bufid);
unsigned int CreateBufferID(int ox1, int ox2, int ox3, int fi1, int fi2);
int BufferID(int dim, bool multilevel);
int FindBufferID(int ox1, int ox2, int ox3, int fi1, int fi2, int bmax);

#endif // BOUNDARY_VALUES_HPP<|MERGE_RESOLUTION|>--- conflicted
+++ resolved
@@ -140,23 +140,6 @@
   void ProlongateBoundaries(AthenaArray<Real> &pdst, AthenaArray<Real> &cdst,
        FaceField &bfdst, AthenaArray<Real> &bcdst, const Real time, const Real dt);
 
-<<<<<<< HEAD
-  int LoadHydroBoundaryBufferSameLevel(AthenaArray<Real> &src, Real *buf,
-                                       const NeighborBlock& nb);
-  int LoadHydroBoundaryBufferToCoarser(AthenaArray<Real> &src, Real *buf,
-                                       const NeighborBlock& nb, bool cons);
-  int LoadHydroBoundaryBufferToFiner(AthenaArray<Real> &src, Real *buf,
-                                     const NeighborBlock& nb);
-  void SendHydroBoundaryBuffers(AthenaArray<Real> &src, bool cons);
-  void SetHydroBoundarySameLevel(AthenaArray<Real> &dst, Real *buf,
-                                 const NeighborBlock& nb);
-  void SetHydroBoundaryFromCoarser(Real *buf, const NeighborBlock& nb, bool cons);
-  void SetHydroBoundaryFromFiner(AthenaArray<Real> &dst, Real *buf,
-                                 const NeighborBlock& nb);
-  bool ReceiveHydroBoundaryBuffers(AthenaArray<Real> &dst);
-  void ReceiveHydroBoundaryBuffersWithWait(AthenaArray<Real> &dst, bool cons);
-  void PolarSingleHydro(AthenaArray<Real> &dst);
-=======
   int LoadCellCenteredBoundaryBufferSameLevel(AthenaArray<Real> &src,
                       int ns, int ne, Real *buf, const NeighborBlock& nb);
   int LoadCellCenteredBoundaryBufferToCoarser(AthenaArray<Real> &src,
@@ -177,7 +160,6 @@
                                            enum CCBoundaryType type);
   void PolarSingleCellCentered(AthenaArray<Real> &dst, int ns, int ne);
 
->>>>>>> c5019170
   int LoadFieldBoundaryBufferSameLevel(FaceField &src, Real *buf,
                                        const NeighborBlock& nb);
   int LoadFieldBoundaryBufferToCoarser(FaceField &src, Real *buf,
