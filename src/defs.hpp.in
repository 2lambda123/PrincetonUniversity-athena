--- conflicted
+++ resolved
@@ -25,12 +25,9 @@
 // non-barotropic equation of state (i.e. P not simply a func of rho)? default=1 (true)
 #define NON_BAROTROPIC_EOS @NON_BAROTROPIC_EOS@
 
-<<<<<<< HEAD
-=======
 // Riemann solver
 #define RIEMANN_SOLVER "@RSOLVER@"
 
->>>>>>> ef62f1ac
 // include magnetic fields? default=0 (false)
 #define MAGNETIC_FIELDS_ENABLED @MAGNETIC_FIELDS_ENABLED@
 
@@ -51,20 +48,8 @@
 // enable general relativity? default=0 (false)
 #define GENERAL_RELATIVITY @GENERAL_RELATIVITY@
 
-// Riemann solver
-#define RIEMANN_SOLVER "@RSOLVER@"
-
-// spatial reconstruction algorithm
-#define RECONSTRUCTION_METHOD "@RECONSTRUCT@"
-
-// hydro time-integration algorithm
-#define HYDRO_TIME_INTEGRATOR "@HYDRO_INTEGRATOR@"
-
-// hydro time-integration algorithm
-#define COMPILED_WITH "@COMPILER_CHOICE@"
-
-// compiler options
-#define COMPILED_WITH_OPTIONS "@COMPILER_FLAGS@"
+// enable GR frame transformations? default=0 (false)
+#define FRAME_TRANSFORMATIONS @FRAME_TRANSFORMATIONS@
 
 // MPI parallelization (MPI_PARALLEL or NOT_MPI_PARALLEL)
 #define @MPI_OPTION@
@@ -74,6 +59,11 @@
 
 // HDF5 output (HDF5OUTPUT or NO_HDF5OUTPUT)
 #define @HDF5_OPTION@
+
+// compiler options
+#define COMPILED_WITH "@COMPILER_CHOICE@"
+#define COMPILER_COMMAND "@COMPILER_COMMAND@"
+#define COMPILED_WITH_OPTIONS "@COMPILER_FLAGS@"
 
 //----------------------------------------------------------------------------------------
 // macros associated with numerical algorithm (rarely modified)
