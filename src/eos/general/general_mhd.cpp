//========================================================================================
// Athena++ astrophysical MHD code
// Copyright(C) 2014 James M. Stone <jmstone@princeton.edu> and other code contributors
// Licensed under the 3-clause BSD License, see LICENSE file for details
//========================================================================================
//! \file general_mhd.cpp
//  \brief implements most but not all of the functions in class
// EquationOfState for general EOS MHD

// These functions MUST be implemented in an additional file.
//
// Real EquationOfState::PresFromRhoEg(Real rho, Real egas)
// Real EquationOfState::EgasFromRhoP(Real rho, Real pres)
// Real EquationOfState::AsqFromRhoP(Real rho, Real pres)


// C headers

// C++ headers
#include <cmath>   // sqrt()
#include <sstream>

// Athena++ headers
#include "../../athena.hpp"
#include "../../athena_arrays.hpp"
#include "../../field/field.hpp"
#include "../../mesh/mesh.hpp"
#include "../../parameter_input.hpp"
#include "../eos.hpp"

// EquationOfState constructor

EquationOfState::EquationOfState(MeshBlock *pmb, ParameterInput *pin) :
  ptable{pmb->pmy_mesh->peos_table},
  pmy_block_{pmb},
  gamma_{pin->GetOrAddReal("hydro", "gamma", 2.)},
  density_floor_ {pin->GetOrAddReal("hydro", "dfloor", std::sqrt(1024*float_min))},
<<<<<<< HEAD
  scalar_floor_{pin->GetOrAddReal("hydro", "sfloor", std::sqrt(1024*float_min))} {
  std::stringstream msg;
  msg << "### FATAL ERROR in EquationOfState::EquationOfState" << std::endl
      << "General EOS with MHD is not yet implemented." << std::endl;
  ATHENA_ERROR(msg);

=======
  rho_unit_{pin->GetOrAddReal("hydro", "eos_rho_unit", 1.0)},
  inv_rho_unit_{1.0/rho_unit_},
  egas_unit_{pin->GetOrAddReal("hydro", "eos_egas_unit", 1.0)},
  inv_egas_unit_{1.0/egas_unit_},
  vsqr_unit_{egas_unit_/rho_unit_},
  inv_vsqr_unit_{1.0/vsqr_unit_}
  {
>>>>>>> 51325b2a
  if (pin->DoesParameterExist("hydro", "efloor")) {
    energy_floor_ = pin->GetReal("hydro", "efloor");
    pressure_floor_ = energy_floor_*(pin->GetOrAddReal("hydro", "gamma", 2.) - 1.);
    pressure_floor_ = pin->GetOrAddReal("hydro", "pfloor", pressure_floor_);
  } else {
    pressure_floor_ = pin->GetOrAddReal("hydro", "pfloor", std::sqrt(1024*float_min));
    energy_floor_ = pressure_floor_/(pin->GetOrAddReal("hydro", "gamma", 2.) - 1.);
    pin->SetReal("hydro", "efloor", energy_floor_);
  }
  if (EOS_TABLE_ENABLED) {
    if (!ptable) {
      std::stringstream msg;
      msg << "### FATAL ERROR in EquationOfState::EquationOfState" << std::endl
          << "EOS table data uninitialized. Should be initialized by Mesh." << std::endl;
      ATHENA_ERROR(msg);
    }
  }
  InitEosConstants(pin);
}

//----------------------------------------------------------------------------------------
// \!fn void EquationOfState::ConservedToPrimitive(AthenaArray<Real> &cons,
//           const AthenaArray<Real> &prim_old, const FaceField &b,
//           AthenaArray<Real> &prim, AthenaArray<Real> &bcc, Coordinates *pco,
//           int il, int iu, int jl, int ju, int kl, int ku)
// \brief Converts conserved into primitive variables in adiabatic hydro.

void EquationOfState::ConservedToPrimitive(
    AthenaArray<Real> &cons, const AthenaArray<Real> &prim_old, const FaceField &b,
    AthenaArray<Real> &prim, AthenaArray<Real> &bcc,
    Coordinates *pco, int il,int iu, int jl,int ju, int kl,int ku) {

  pmy_block_->pfield->CalculateCellCenteredField(b,bcc,pco,il,iu,jl,ju,kl,ku);

  for (int k=kl; k<=ku; ++k) {
    for (int j=jl; j<=ju; ++j) {
#pragma omp simd
      for (int i=il; i<=iu; ++i) {
        Real& u_d  = cons(IDN,k,j,i);
        Real& u_m1 = cons(IM1,k,j,i);
        Real& u_m2 = cons(IM2,k,j,i);
        Real& u_m3 = cons(IM3,k,j,i);
        Real& u_e  = cons(IEN,k,j,i);

        Real& w_d  = prim(IDN,k,j,i);
        Real& w_vx = prim(IVX,k,j,i);
        Real& w_vy = prim(IVY,k,j,i);
        Real& w_vz = prim(IVZ,k,j,i);
        Real& w_p  = prim(IPR,k,j,i);

        // apply density floor, without changing momentum or energy
        u_d = (u_d > density_floor_) ?  u_d : density_floor_;
        w_d = u_d;

        Real di = 1.0/u_d;
        w_vx = u_m1*di;
        w_vy = u_m2*di;
        w_vz = u_m3*di;

        const Real& bcc1 = bcc(IB1,k,j,i);
        const Real& bcc2 = bcc(IB2,k,j,i);
        const Real& bcc3 = bcc(IB3,k,j,i);

        Real pb = 0.5*(SQR(bcc1) + SQR(bcc2) + SQR(bcc3));
        Real ke = 0.5*di*(SQR(u_m1) + SQR(u_m2) + SQR(u_m3));

        // apply pressure/energy floor, correct total energy
        u_e = (u_e - ke - pb > energy_floor_) ?  u_e : energy_floor_ + ke + pb;
        // MSBC: if ke >> energy_floor_ then u_e - ke may still be zero at this point due
        //       to floating point errors/catastrophic cancellation
        w_p = PresFromRhoEg(u_d, u_e - ke - pb);
      }
    }
  }

  return;
}


//----------------------------------------------------------------------------------------
// \!fn void EquationOfState::PrimitiveToConserved(const AthenaArray<Real> &prim,
//           const AthenaArray<Real> &bc, AthenaArray<Real> &cons, Coordinates *pco,
//           int il, int iu, int jl, int ju, int kl, int ku);
// \brief Converts primitive variables into conservative variables

void EquationOfState::PrimitiveToConserved(
    const AthenaArray<Real> &prim, const AthenaArray<Real> &bc,
    AthenaArray<Real> &cons, Coordinates *pco,
    int il, int iu, int jl, int ju, int kl, int ku) {
  // Force outer-loop vectorization
#pragma omp simd
  for (int k=kl; k<=ku; ++k) {
    for (int j=jl; j<=ju; ++j) {
      //#pragma omp simd
#pragma novector
      for (int i=il; i<=iu; ++i) {
        Real& u_d  = cons(IDN,k,j,i);
        Real& u_m1 = cons(IM1,k,j,i);
        Real& u_m2 = cons(IM2,k,j,i);
        Real& u_m3 = cons(IM3,k,j,i);
        Real& u_e  = cons(IEN,k,j,i);

        const Real& w_d  = prim(IDN,k,j,i);
        const Real& w_vx = prim(IVX,k,j,i);
        const Real& w_vy = prim(IVY,k,j,i);
        const Real& w_vz = prim(IVZ,k,j,i);
        const Real& w_p  = prim(IPR,k,j,i);

        const Real& bcc1 = bc(IB1,k,j,i);
        const Real& bcc2 = bc(IB2,k,j,i);
        const Real& bcc3 = bc(IB3,k,j,i);

        u_d = w_d;
        u_m1 = w_vx*w_d;
        u_m2 = w_vy*w_d;
        u_m3 = w_vz*w_d;
        // cellwise conversion
        u_e = EgasFromRhoP(u_d, w_p) + 0.5*(w_d*(SQR(w_vx) + SQR(w_vy) + SQR(w_vz))
                                     + (SQR(bcc1) + SQR(bcc2) + SQR(bcc3)));
      }
    }
  }

  return;
}

//----------------------------------------------------------------------------------------
// \!fn Real EquationOfState::SoundSpeed(Real prim[NHYDRO])
// \brief returns adiabatic sound speed given vector of primitive variables

Real EquationOfState::SoundSpeed(const Real prim[NHYDRO]) {
  return std::sqrt(AsqFromRhoP(prim[IDN], prim[IPR]));
}

//----------------------------------------------------------------------------------------
// \!fn Real EquationOfState::FastMagnetosonicSpeed(const Real prim[], const Real bx)
// \brief returns fast magnetosonic speed given vector of primitive variables
// Note the formula for (C_f)^2 is positive definite, so this func never returns a NaN
Real EquationOfState::FastMagnetosonicSpeed(const Real prim[(NWAVE)], const Real bx) {
  Real asq = AsqFromRhoP(prim[IDN], prim[IPR]) * prim[IDN]; // Actually rho*asq
  Real vaxsq = bx*bx;
  Real ct2 = (prim[IBY]*prim[IBY] + prim[IBZ]*prim[IBZ]);
  Real qsq = vaxsq + ct2 + asq;
  Real tmp = vaxsq + ct2 - asq;
  return std::sqrt(0.5*(qsq + std::sqrt(tmp*tmp + 4.0*asq*ct2))/prim[IDN]);
}

//---------------------------------------------------------------------------------------
// \!fn void EquationOfState::ApplyPrimitiveFloors(AthenaArray<Real> &prim, int k, int j,
//                                                 int i)
// \brief Apply density and pressure floors to reconstructed L/R cell interface states

void EquationOfState::ApplyPrimitiveFloors(AthenaArray<Real> &prim, int k, int j, int i) {
  Real& w_d  = prim(IDN,i);
  Real& w_p  = prim(IPR,i);

  // apply density floor
  w_d = (w_d > density_floor_) ?  w_d : density_floor_;
  // apply pressure floor
  w_p = (w_p > pressure_floor_) ?  w_p : pressure_floor_;

  return;
}

//----------------------------------------------------------------------------------------
// \!fn void EquationOfState::ApplyPrimitiveConservedFloors(AthenaArray<Real> &prim,
//           AthenaArray<Real> &cons, FaceField &b, int k, int j, int i) {
// \brief Apply pressure (prim) floor and correct energy (cons) (typically after W(U))
void EquationOfState::ApplyPrimitiveConservedFloors(
    AthenaArray<Real> &prim, AthenaArray<Real> &cons, AthenaArray<Real> &bcc,
    int k, int j, int i) {
  Real& w_d  = prim(IDN,k,j,i);
  Real& w_p  = prim(IPR,k,j,i);

  Real& u_d  = cons(IDN,k,j,i);
  Real& u_e  = cons(IEN,k,j,i);
  const Real& bcc1 = bcc(IB1,k,j,i);
  const Real& bcc2 = bcc(IB2,k,j,i);
  const Real& bcc3 = bcc(IB3,k,j,i);
  // apply (prim) density floor, without changing momentum or energy
  w_d = (w_d > density_floor_) ?  w_d : density_floor_;
  // ensure cons density matches
  u_d = w_d;

  Real pb = 0.5*(SQR(bcc1) + SQR(bcc2) + SQR(bcc3));
  Real e_k = 0.5*w_d*(SQR(prim(IVX,k,j,i)) + SQR(prim(IVY,k,j,i)) + SQR(prim(IVZ,k,j,i)));
  // apply pressure floor, correct total energy
  u_e = (w_p > energy_floor_) ? u_e : energy_floor_ + e_k + pb;
  w_p = (w_p > pressure_floor_) ? w_p : pressure_floor_;

  return;
}

Real EquationOfState::GetGamma() {
  std::stringstream msg;
  msg << "GetGamma is not defined for general EOS." << std::endl;
  ATHENA_ERROR(msg);
}<|MERGE_RESOLUTION|>--- conflicted
+++ resolved
@@ -34,15 +34,8 @@
   ptable{pmb->pmy_mesh->peos_table},
   pmy_block_{pmb},
   gamma_{pin->GetOrAddReal("hydro", "gamma", 2.)},
-  density_floor_ {pin->GetOrAddReal("hydro", "dfloor", std::sqrt(1024*float_min))},
-<<<<<<< HEAD
-  scalar_floor_{pin->GetOrAddReal("hydro", "sfloor", std::sqrt(1024*float_min))} {
-  std::stringstream msg;
-  msg << "### FATAL ERROR in EquationOfState::EquationOfState" << std::endl
-      << "General EOS with MHD is not yet implemented." << std::endl;
-  ATHENA_ERROR(msg);
-
-=======
+  density_floor_{pin->GetOrAddReal("hydro", "dfloor", std::sqrt(1024*float_min))},
+  scalar_floor_{pin->GetOrAddReal("hydro", "sfloor", std::sqrt(1024*float_min))},
   rho_unit_{pin->GetOrAddReal("hydro", "eos_rho_unit", 1.0)},
   inv_rho_unit_{1.0/rho_unit_},
   egas_unit_{pin->GetOrAddReal("hydro", "eos_egas_unit", 1.0)},
@@ -50,7 +43,6 @@
   vsqr_unit_{egas_unit_/rho_unit_},
   inv_vsqr_unit_{1.0/vsqr_unit_}
   {
->>>>>>> 51325b2a
   if (pin->DoesParameterExist("hydro", "efloor")) {
     energy_floor_ = pin->GetReal("hydro", "efloor");
     pressure_floor_ = energy_floor_*(pin->GetOrAddReal("hydro", "gamma", 2.) - 1.);
